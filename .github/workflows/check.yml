--- conflicted
+++ resolved
@@ -47,15 +47,9 @@
   test:
     strategy:
       matrix:
-<<<<<<< HEAD
-        # os is last so you can see the os in github's ui, even if the job name gets truncated
+        # os is last so you can see everything in github's ui, even if the job name gets truncated
         irc-server: ["hircd", "mantatail"]
         os: ["ubuntu-latest", "windows-latest", "macos-latest"]
-=======
-        # os is last so you can see everything in github's ui, even if the job name gets truncated
-        irc-server: ["hircd", "mantatail"]
-        os: ["ubuntu-latest", "windows-latest"]
->>>>>>> 8529c2cc
     runs-on: ${{ matrix.os }}
     timeout-minutes: 10
     env:
