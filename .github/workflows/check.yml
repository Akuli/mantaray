--- conflicted
+++ resolved
@@ -63,11 +63,15 @@
     - run: pip install -r requirements-dev.txt
     - uses: GabrielBB/xvfb-action@v1.4
       with:
-<<<<<<< HEAD
-        run: python3 -m pytest
+        run: python3 -m pytest -vv
   pytest-macos:
+    strategy:
+      matrix:
+        irc-server: ["hircd", "mantatail"]
     runs-on: macos-latest
     timeout-minutes: 10  # slower than on other platforms, because brew
+    env:
+      IRC_SERVER: ${{ matrix.irc-server }}
     steps:
     - uses: actions/checkout@v2
     # https://stackoverflow.com/a/66919851
@@ -77,7 +81,4 @@
     - run: /usr/local/opt/python@3.9/libexec/bin/python -m pip install wheel
     - run: /usr/local/opt/python@3.9/libexec/bin/python -m pip install -r requirements.txt
     - run: /usr/local/opt/python@3.9/libexec/bin/python -m pip install -r requirements-dev.txt
-    - run: /usr/local/opt/python@3.9/libexec/bin/python -m pytest
-=======
-        run: python3 -m pytest -vv
->>>>>>> 2cfcf3f5
+    - run: /usr/local/opt/python@3.9/libexec/bin/python -m pytest -vv