--- conflicted
+++ resolved
@@ -113,12 +113,7 @@
 class ServerMessage:
     sender: str | None  # I think this is a hostname. Not sure.
     command: str  # e.g. '482'
-<<<<<<< HEAD
-    args: list[str]  # e.g. ["#foo", "You're not a channel operator"]
-=======
     args: list[str]  # e.g. ["Alice", "#foo", "You're not a channel operator"]
-    target_channel: str | None
->>>>>>> 02309740
     is_error: bool
 @dataclasses.dataclass
 class UnknownMessage:
