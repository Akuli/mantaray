# Originally based on code written by https://github.com/PurpleMyst/
# Most up to date irc docs I am aware of: https://modern.ircdocs.horse/
# TODO: modernize rest of the file to be as the docs say instead of ancient RFCs
from __future__ import annotations
import collections
import dataclasses
import queue
import ssl
import re
import socket
import threading
import traceback
from typing import Union, Sequence, Iterator, Set

from . import config


# https://tools.ietf.org/html/rfc2812#section-2.3.1
# unlike in the rfc, nicks are limited to 16 characters at least on freenode
# 15 is 16-1 where 1 is the first character
_special = re.escape(r"[]\`_^{|}")
NICK_REGEX = r"[A-Za-z%s][A-Za-z0-9-%s]{0,15}" % (_special, _special)

# https://tools.ietf.org/html/rfc2812#section-1.3
#
# channel names don't need to start with #
#
# at least freenode and spotchat disallow a channel named #
#    <siren.de.SpotChat.org> | toottootttt # Channel # is forbidden: Bad
#                              Channel Name, exposes client bugs
CHANNEL_REGEX = r"[&#+!][^ \x07,]{1,49}"


def find_nicks(text: str, self_nick: str, all_nicks: Sequence[str]) -> Iterator[tuple[str, str | None]]:
    lowercase_nicks = {n.lower() for n in all_nicks}
    assert self_nick.lower() in lowercase_nicks

    previous_end = 0
    for match in re.finditer(NICK_REGEX, text):
        if match.group(0).lower() in lowercase_nicks:
            yield (text[previous_end : match.start()], None)
            if match.group(0).lower() == self_nick.lower():
                yield (match.group(0), "self-nick")
            else:
                yield (match.group(0), "other-nick")
            previous_end = match.end()
    yield (text[previous_end:], None)


RECONNECT_SECONDS = 5


@dataclasses.dataclass
class ReceivedLine:
    sender: str | None
    sender_is_server: bool
    command: str
    args: list[str]


@dataclasses.dataclass
class ConnectivityMessage:
    message: str  # one line
    is_error: bool


@dataclasses.dataclass
class HostChanged:
    old: str
    new: str


@dataclasses.dataclass
class SentPrivmsg:
    nick_or_channel: str
    text: str


@dataclasses.dataclass
class Quit:
    pass


IrcEvent = Union[ReceivedLine, ConnectivityMessage, HostChanged, SentPrivmsg, Quit]


def _recv_line(sock: socket.socket | ssl.SSLSocket, buffer: collections.deque[bytes]) -> bytes:
    if not buffer:
        data = bytearray()

        # accepts both \r\n and \n
        while not data.endswith(b"\n"):
            assert sock is not None
            chunk = sock.recv(4096)
            if chunk:
                data += chunk
            else:
                raise OSError("Server closed the connection!")

        # Do not use .splitlines(keepends=True), it splits on \r which is bad (#115)
        buffer.extend(bytes(data)[:-1].split(b"\n"))

    return buffer.popleft()


class IrcCore:

    # each channel in autojoin will be joined after connecting
    def __init__(self, server_config: config.ServerConfig, *, verbose: bool):
        self._verbose = verbose
        self._apply_config(server_config)
        self._send_queue: queue.Queue[tuple[bytes, SentPrivmsg | Quit | None]] = queue.Queue()
        self._recv_buffer: collections.deque[bytes] = collections.deque()

        # During connecting, sock is None and connected is False.
        # If connected is True, sock shouldn't be None.
        self._sock: socket.socket | ssl.SSLSocket | None = None
        self._connected = False

        self.event_queue: queue.Queue[IrcEvent] = queue.Queue()
        self._threads: list[threading.Thread] = []

<<<<<<< HEAD
        # servers seem to send RPL_NAMREPLY followed by RPL_ENDOFNAMES when joining channel
        # the replies are collected here before emitting a self_joined event
        # Topic can also be sent before joining
        # TODO: this in rfc?
        self.joining_in_progress: dict[str, _JoinInProgress] = {}

        # "CAP LIST" shows capabilities enabled on the client's connection
        self.cap_list: Set[str] = set()

=======
>>>>>>> b30ef9b8
        self._quit_event = threading.Event()

    def _apply_config(self, server_config: config.ServerConfig) -> None:
        self.host = server_config["host"]
        self.port = server_config["port"]
        self.ssl = server_config["ssl"]
        self.nick = server_config["nick"]
        self.username = server_config["username"]
        self.realname = server_config["realname"]
        self.password = server_config["password"]
        self.autojoin = server_config["joined_channels"].copy()
        self.away_notify = server_config["away_notify"]

    def start_threads(self) -> None:
        assert not self._threads
        self._threads.append(threading.Thread(target=self._send_loop, name=f"send-loop-{hex(id(self))}-{self.nick}"))
        self._threads.append(
            threading.Thread(target=self._connect_and_recv_loop, name=f"connect-and-recv-{hex(id(self))}-{self.nick}")
        )
        for thread in self._threads:
            thread.start()

    def wait_for_threads_to_stop(self, verbose: bool = False) -> None:
        for thread in self._threads:
            if verbose:
                print("Waiting for thread to stop:", thread)
            thread.join()
        if verbose:
            print("Threads stopped for", self.nick)

    def _connect_and_recv_loop(self) -> None:
        while not self._quit_event.is_set():
            try:
                self.event_queue.put(
                    ConnectivityMessage(f"Connecting to {self.host} port {self.port}...", is_error=False)
                )
                self._connect()
            except (OSError, ssl.SSLError) as e:
                self.event_queue.put(
                    ConnectivityMessage(f"Cannot connect (reconnecting in {RECONNECT_SECONDS}sec): {e}", is_error=True)
                )
                self._quit_event.wait(timeout=RECONNECT_SECONDS)
                continue

            try:
                # If this succeeds, it stops when connection is closed
                self._recv_loop()
            except (OSError, ssl.SSLError) as e:
                self.event_queue.put(ConnectivityMessage(f"Error while receiving: {e}", is_error=True))
                # get ready to connect again
                self._disconnect()

    def send(self, message: str, *, done_event: SentPrivmsg | Quit | None = None) -> None:
        self._send_queue.put((message.encode("utf-8") + b"\r\n", done_event))

    @staticmethod
    def _parse_received_message(line: str) -> ReceivedLine:
        if not line.startswith(":"):
            sender_is_server = True  # TODO: when does this code run?
            sender = None
            command, *args = line.split(" ")
        else:
            sender, command, *args = line.split(" ")
            sender = sender[1:]
            if "!" in sender:
                # use user_and_host.split('@', 1) to separate user and host
                # TODO: include more stuff about the user than the nick?
                sender, user_and_host = sender.split("!", 1)
                sender_is_server = False
            else:
                # leave sender as is
                sender_is_server = True

        for n, arg in enumerate(args):
            if arg.startswith(":"):
                temp = args[:n]
                temp.append(" ".join(args[n:])[1:])
                args = temp
                break
        return ReceivedLine(sender, sender_is_server, command, args)

    def _recv_loop(self) -> None:
        assert self._connected
        sock = self._sock
        assert sock is not None

        while True:
            # Stop this thread if we disconnect or reconnect
            if self._sock is not sock or not self._connected:
                break

            try:
                line_bytes = _recv_line(sock, self._recv_buffer)
            except (OSError, ssl.SSLError) as e:
                # socket can be closed while receiving
                if self._sock is not sock or not self._connected:
                    break
                raise e

            if self._verbose:
                print("Recv:", line_bytes + b"\n")

            # Allow \r\n line endings, or \r in middle of message
            if line_bytes.endswith(b"\r"):
                line_bytes = line_bytes[:-1]

            line = line_bytes.decode("utf-8", errors="replace")
            if not line:
                # "Empty messages are silently ignored"
                # https://tools.ietf.org/html/rfc2812#section-2.3.1
                continue
            # TODO: should be handled in received.py like everything else
            if line.startswith("PING"):
                self.send(line.replace("PING", "PONG", 1))
                continue

            self.event_queue.put(self._parse_received_message(line))

    def _send_loop(self) -> None:
        # Ideally it would be posible to wait until quit_event is set OR queue has something
        while not self._quit_event.is_set():
            try:
                bytez, done_event = self._send_queue.get(timeout=0.1)
            except queue.Empty:
                continue

            sock = self._sock
            if sock is None or not self._connected:
                # ignore events silently when not connected
                continue

            if self._verbose:
                print("Send:", bytez)

            try:
                sock.sendall(bytez)
            except (OSError, ssl.SSLError):
                if self._connected:
                    traceback.print_exc()
                continue

            if done_event is not None:
                self.event_queue.put(done_event)
                if isinstance(done_event, Quit):
                    self._quit_event.set()
                    self._disconnect()  # stop recv loop

    def _connect(self) -> None:
        assert self._sock is None and not self._connected

        try:
            if self.ssl:
                context = ssl.create_default_context()
                self._sock = context.wrap_socket(socket.socket(), server_hostname=self.host)
            else:
                self._sock = socket.socket()
            self._sock.connect((self.host, self.port))
            self._connected = True
        except (OSError, ssl.SSLError) as e:
            if self._sock is not None:
                self._sock.close()
            self._sock = None
            raise e

        if self.password is not None:
            self.send("CAP REQ sasl")

        if self.away_notify:
            self.send("CAP REQ away-notify")

        # TODO: what if nick or user are in use? use alternatives?
        self.send(f"NICK {self.nick}")
        self.send(f"USER {self.username} 0 * :{self.realname}")

    def _disconnect(self) -> None:
        sock = self._sock
        self._sock = None
        self._connected = False

        if sock is not None:
            self.event_queue.put(ConnectivityMessage("Disconnected.", is_error=False))
            try:
                sock.shutdown(socket.SHUT_RDWR)  # stops sending/receiving immediately
            except OSError:
                # sometimes happens on macos, but .close() seems to stop sending/receiving on macos
                pass
            sock.close()

    def apply_config_and_reconnect(self, server_config: config.ServerConfig) -> None:
        assert self.nick == server_config["nick"]
        assert self.autojoin == server_config["joined_channels"]

        old_host = self.host
        self._apply_config(server_config)
        self._disconnect()  # will cause the main loop to reconnect

        if old_host != self.host:
            self.event_queue.put(HostChanged(old_host, self.host))

<<<<<<< HEAD
    def join_channel(self, channel: str) -> None:
        self.joining_in_progress[channel.lower()] = _JoinInProgress(None, [])
        self.send(f"JOIN {channel}")

        if "away-notify" in self.cap_list:
            self.send_who(channel)

=======
>>>>>>> b30ef9b8
    def send_privmsg(self, nick_or_channel: str, text: str) -> None:
        self.send(f"PRIVMSG {nick_or_channel} :{text}", done_event=SentPrivmsg(nick_or_channel, text))

    def send_who(self, nick_or_channel: str) -> None:
        self.send(f"WHO {nick_or_channel}")

    def quit(self) -> None:
        sock = self._sock
        if sock is not None and self._connected:
            sock.settimeout(1)  # Do not freeze forever if sending is slow
            self.send("QUIT", done_event=Quit())
        else:
            # TODO: duplicate code in done_event handling
            self._disconnect()
            self._quit_event.set()
            self.event_queue.put(Quit())<|MERGE_RESOLUTION|>--- conflicted
+++ resolved
@@ -120,18 +120,9 @@
         self.event_queue: queue.Queue[IrcEvent] = queue.Queue()
         self._threads: list[threading.Thread] = []
 
-<<<<<<< HEAD
-        # servers seem to send RPL_NAMREPLY followed by RPL_ENDOFNAMES when joining channel
-        # the replies are collected here before emitting a self_joined event
-        # Topic can also be sent before joining
-        # TODO: this in rfc?
-        self.joining_in_progress: dict[str, _JoinInProgress] = {}
-
         # "CAP LIST" shows capabilities enabled on the client's connection
         self.cap_list: Set[str] = set()
 
-=======
->>>>>>> b30ef9b8
         self._quit_event = threading.Event()
 
     def _apply_config(self, server_config: config.ServerConfig) -> None:
@@ -331,16 +322,6 @@
         if old_host != self.host:
             self.event_queue.put(HostChanged(old_host, self.host))
 
-<<<<<<< HEAD
-    def join_channel(self, channel: str) -> None:
-        self.joining_in_progress[channel.lower()] = _JoinInProgress(None, [])
-        self.send(f"JOIN {channel}")
-
-        if "away-notify" in self.cap_list:
-            self.send_who(channel)
-
-=======
->>>>>>> b30ef9b8
     def send_privmsg(self, nick_or_channel: str, text: str) -> None:
         self.send(f"PRIVMSG {nick_or_channel} :{text}", done_event=SentPrivmsg(nick_or_channel, text))
 
