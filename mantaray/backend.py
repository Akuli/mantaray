--- conflicted
+++ resolved
@@ -112,17 +112,13 @@
 
         self._send_and_recv_loop_running = False
 
-<<<<<<< HEAD
+        self.event_queue: queue.Queue[IrcEvent] = queue.Queue()
+        self._thread: threading.Thread | None = None
+
         # Will contain the capabilities to negotiate with the server
         self.cap_req: list[str] = []
         # "CAP LIST" shows capabilities enabled on the client's connection
         self.cap_list: Set[str] = set()
-
-        self._quit_event = threading.Event()
-=======
-        self.event_queue: queue.Queue[IrcEvent] = queue.Queue()
-        self._thread: threading.Thread | None = None
->>>>>>> 239b58b8
 
     def _apply_config(self, server_config: config.ServerConfig) -> None:
         self.host = server_config["host"]
@@ -190,7 +186,12 @@
                 continue
 
             if self.password is not None:
-                self.send("CAP REQ sasl")
+                self.cap_req.append("sasl")
+            if self.away_notify:
+                self.cap_req.append("away-notify")
+            for capability in self.cap_req:
+                self.send(f"CAP REQ {capability}")
+
             # TODO: what if nick or user are in use? use alternatives?
             self.send(f"NICK {self.nick}")
             self.send(f"USER {self.username} 0 * :{self.realname}")
@@ -345,121 +346,6 @@
                 break
         return ReceivedLine(sender, sender_is_server, command, args)
 
-<<<<<<< HEAD
-    def _recv_loop(self) -> None:
-        assert self._connected
-        sock = self._sock
-        assert sock is not None
-
-        while True:
-            # Stop this thread if we disconnect or reconnect
-            if self._sock is not sock or not self._connected:
-                break
-
-            try:
-                line_bytes = _recv_line(sock, self._recv_buffer)
-            except (OSError, ssl.SSLError) as e:
-                # socket can be closed while receiving
-                if self._sock is not sock or not self._connected:
-                    break
-                raise e
-
-            if self._verbose:
-                print("Recv:", line_bytes + b"\n")
-
-            # Allow \r\n line endings, or \r in middle of message
-            if line_bytes.endswith(b"\r"):
-                line_bytes = line_bytes[:-1]
-
-            line = line_bytes.decode("utf-8", errors="replace")
-            if not line:
-                # "Empty messages are silently ignored"
-                # https://tools.ietf.org/html/rfc2812#section-2.3.1
-                continue
-            # TODO: should be handled in received.py like everything else
-            if line.startswith("PING"):
-                self.send(line.replace("PING", "PONG", 1))
-                continue
-
-            self.event_queue.put(self._parse_received_message(line))
-
-    def _send_loop(self) -> None:
-        # Ideally it would be posible to wait until quit_event is set OR queue has something
-        while not self._quit_event.is_set():
-            try:
-                bytez, done_event = self._send_queue.get(timeout=0.1)
-            except queue.Empty:
-                continue
-
-            sock = self._sock
-            if sock is None or not self._connected:
-                # ignore events silently when not connected
-                continue
-
-            if self._verbose:
-                print("Send:", bytez)
-
-            try:
-                sock.sendall(bytez)
-            except (OSError, ssl.SSLError):
-                if self._connected:
-                    traceback.print_exc()
-                continue
-
-            if done_event is not None:
-                self.event_queue.put(done_event)
-                if isinstance(done_event, Quit):
-                    self._quit_event.set()
-                    self._disconnect()  # stop recv loop
-
-    def _connect(self) -> None:
-        assert self._sock is None and not self._connected
-
-        try:
-            if self.ssl:
-                context = ssl.create_default_context()
-                self._sock = context.wrap_socket(
-                    socket.socket(), server_hostname=self.host
-                )
-            else:
-                self._sock = socket.socket()
-            self._sock.connect((self.host, self.port))
-            self._connected = True
-        except (OSError, ssl.SSLError) as e:
-            if self._sock is not None:
-                self._sock.close()
-            self._sock = None
-            raise e
-
-        if self.password is not None:
-            self.cap_req.append("sasl")
-
-        if self.away_notify:
-            self.cap_req.append("away-notify")
-
-        for capability in self.cap_req:
-            self.send(f"CAP REQ {capability}")
-
-        # TODO: what if nick or user are in use? use alternatives?
-        self.send(f"NICK {self.nick}")
-        self.send(f"USER {self.username} 0 * :{self.realname}")
-
-    def _disconnect(self) -> None:
-        sock = self._sock
-        self._sock = None
-        self._connected = False
-
-        if sock is not None:
-            self.event_queue.put(ConnectivityMessage("Disconnected.", is_error=False))
-            try:
-                sock.shutdown(socket.SHUT_RDWR)  # stops sending/receiving immediately
-            except OSError:
-                # sometimes happens on macos, but .close() seems to stop sending/receiving on macos
-                pass
-            sock.close()
-
-=======
->>>>>>> 239b58b8
     def apply_config_and_reconnect(self, server_config: config.ServerConfig) -> None:
         assert self.nick == server_config["nick"]
         assert self.autojoin == server_config["joined_channels"]
@@ -477,19 +363,12 @@
             done_event=SentPrivmsg(nick_or_channel, text),
         )
 
-<<<<<<< HEAD
     def send_who(self, nick_or_channel: str) -> None:
         self.send(f"WHO {nick_or_channel}")
 
-    def quit(self) -> None:
-        sock = self._sock
-        if sock is not None and self._connected:
-            sock.settimeout(1)  # Do not freeze forever if sending is slow
-=======
     def quit(self, *, wait: bool = False) -> None:
         if self._send_and_recv_loop_running:
             # Attempt a clean quit
->>>>>>> 239b58b8
             self.send("QUIT", done_event=Quit())
             timer = threading.Timer(
                 1, (lambda: self._notify_the_select_loop(_QUIT_THE_SERVER))
