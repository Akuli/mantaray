--- conflicted
+++ resolved
@@ -157,10 +157,6 @@
         for thread in self._threads:
             thread.join(timeout=5)
             if thread.is_alive():
-<<<<<<< HEAD
-                stack_trace = traceback.format_stack(sys._current_frames()[thread.ident])
-                raise RuntimeError(f"thread doesn't stop: {thread}\n" + "".join(stack_trace))
-=======
                 # TODO: hopefully this disgusting debug prints can remove some day
                 assert thread.ident is not None
                 stack_trace = traceback.format_stack(
@@ -169,7 +165,6 @@
                 raise RuntimeError(
                     f"thread doesn't stop: {thread}\n" + "".join(stack_trace)
                 )
->>>>>>> 0b5d377e
 
     def _connect_and_recv_loop(self) -> None:
         while not self._quit_event.is_set():
