--- conflicted
+++ resolved
@@ -19,13 +19,7 @@
 class _UserList:
     def __init__(self, irc_widget: IrcWidget):
         self.treeview = ttk.Treeview(irc_widget, show="tree", selectmode="extended")
-<<<<<<< HEAD
-        self.treeview.tag_configure(
-            "away", foreground="#95968c"
-        )
-=======
         self.treeview.tag_configure("away", foreground="#95968c")
->>>>>>> 633888dd
 
     def add_user(self, nick: str) -> None:
         nicks = list(self.get_nicks())
