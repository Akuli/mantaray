--- conflicted
+++ resolved
@@ -8,13 +8,10 @@
 from mantaray import backend, views, textwidget_tags
 
 
-<<<<<<< HEAD
-RPL_WHOISUSER = "311"
-=======
 RPL_WELCOME = "001"
 RPL_UNAWAY = "305"
 RPL_NOWAWAY = "306"
->>>>>>> ae97a7a5
+RPL_WHOISUSER = "311"
 RPL_ENDOFMOTD = "376"
 RPL_NAMREPLY = "353"
 RPL_ENDOFNAMES = "366"
@@ -211,14 +208,10 @@
                 ]
             )
             if isinstance(view, views.ChannelView):
-<<<<<<< HEAD
-                view.userlist.remove_user(old_nick)
-                view.userlist.add_user(new_nick)
+                view.userlist.change_nick(old_nick, new_nick)
 
         server_view.core.send(f"WHOIS {new_nick}")
-=======
-                view.userlist.change_nick(old_nick, new_nick)
->>>>>>> ae97a7a5
+
     else:
         for view in _get_views_relevant_for_nick(server_view, old_nick):
             view.add_message(
@@ -458,12 +451,8 @@
 
 
 def _handle_endofmotd(server_view: views.ServerView) -> None:
-<<<<<<< HEAD
     server_view.core.send(f"WHOIS {server_view.core.nick}")
-    # TODO: relying on MOTD good?
-    for channel in server_view.core.autojoin:
-        server_view.core.send(f"JOIN {channel}")
-=======
+
     if server_view.join_initially is None:
         # Reconnect after connectivity error, join whatever channels are open
         for view in server_view.get_subviews():
@@ -495,7 +484,6 @@
         server_view.core.send(f"WHO {channel}")
     else:
         del _pending_who_sends[server_view]
->>>>>>> ae97a7a5
 
 
 def _handle_literally_topic(
@@ -608,11 +596,9 @@
     elif msg.command == RPL_TOPIC:
         _handle_numeric_rpl_topic(server_view, msg.args)
 
-<<<<<<< HEAD
     elif msg.command == RPL_WHOISUSER:
         if msg.args[0] == server_view.core.nick:
             server_view.core.nickmask = f"{msg.args[1]}!{msg.args[2]}@{msg.args[3]}"
-=======
     elif msg.command == RPL_WHOREPLY:
         _handle_whoreply(server_view, msg.args)
 
@@ -632,7 +618,6 @@
             user_view.add_message(away_notification)
             if isinstance(user_view, views.ChannelView):
                 user_view.userlist.set_away(server_view.core.nick, True)
->>>>>>> ae97a7a5
 
     elif msg.command == "TOPIC" and isinstance(msg, backend.MessageFromUser):
         _handle_literally_topic(server_view, msg.sender_nick, msg.args)
