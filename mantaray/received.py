--- conflicted
+++ resolved
@@ -235,18 +235,17 @@
             view.userlist.remove_user(nick)
 
 
-<<<<<<< HEAD
 def _handle_away(server_view: views.ServerView, nick: str, args: list[str]) -> None:
     for view in _get_views_relevant_for_nick(server_view, nick):
         if not args:
             view.userlist.treeview.item(nick, tag=[])
         else:
             view.userlist.treeview.item(nick, tag=["away"])
-=======
+
+
 def _handle_ping(server_view: views.ServerView, args: list[str]) -> None:
     [send_this_unchanged] = args
     server_view.core.send(f"PONG :{send_this_unchanged}")
->>>>>>> 7364f5e4
 
 
 def _handle_mode(
@@ -417,7 +416,7 @@
 
 
 def _handle_whoreply(
-    server_view: views.ServerView, sender: str, command: str, args: list[str]
+    server_view: views.ServerView, command: str, args: list[str]
 ) -> None:
     assert len(args) == 8
     nick = args[5]
@@ -534,18 +533,11 @@
     elif msg.command == RPL_TOPIC:
         _handle_numeric_rpl_topic(server_view, msg.args)
 
-<<<<<<< HEAD
     elif msg.command == RPL_WHOREPLY:
-        assert msg.sender is not None
-        _handle_whoreply(server_view, msg.sender, msg.command, msg.args)
-
-    elif msg.command == "TOPIC" and not msg.sender_is_server:
-        assert msg.sender is not None
-        _handle_literally_topic(server_view, msg.sender, msg.args)
-=======
+        _handle_whoreply(server_view, msg.command, msg.args)
+
     elif msg.command == "TOPIC" and isinstance(msg, backend.MessageFromUser):
         _handle_literally_topic(server_view, msg.sender_nick, msg.args)
->>>>>>> 7364f5e4
 
     else:
         _handle_unknown_message(server_view, msg)
