"""This file handles commands like /join."""
from __future__ import annotations
import inspect
import re
from typing import Callable
from tkinter import messagebox

from mantaray.views import View, ChannelView, PMView
from mantaray.backend import IrcCore


def _send_privmsg(
    view: View, core: IrcCore, message: str, *, history_id: int | None = None
) -> None:
    if isinstance(view, ChannelView):
        core.send_privmsg(view.channel_name, message, history_id=history_id)
    elif isinstance(view, PMView):
        core.send_privmsg(view.nick_of_other_user, message, history_id=history_id)
    else:
        view.add_message(
            "You can't send messages here. Join a channel instead and send messages there.",
            tag="error",
            history_id=history_id,
        )


def handle_command(view: View, core: IrcCore, entry_text: str, history_id: int) -> None:
    if not entry_text:
        return

    if re.fullmatch("/[A-Za-z]+( .*)?", entry_text):
        try:
            func = _commands[entry_text.split()[0].lower()]
        except KeyError:
            view.add_message(
                f"No command named '{entry_text.split()[0]}'",
                tag="error",
                history_id=history_id,
            )
            return

        view_arg, core_arg, *params = inspect.signature(func).parameters.values()
        assert all(p.kind == inspect.Parameter.POSITIONAL_OR_KEYWORD for p in params)
        required_params = [p for p in params if p.default == inspect.Parameter.empty]

        # Last arg can contain spaces
        # Do not pass maxsplit=0 as that means "/lol asdf" --> ["/lol asdf"]
        command_name, *args = entry_text.rstrip().split(maxsplit=max(len(params), 1))
        if len(args) < len(required_params) or len(args) > len(params):
            usage = command_name
            for p in params:
                if p in required_params:
                    usage += f" <{p.name}>"
                else:
                    usage += f" [<{p.name}>]"
            view.add_message("Usage: " + usage, tag="error", history_id=history_id)
        else:
            func(view, core, *args)

        return

    if entry_text.startswith("//"):
        entry_text = entry_text[1:]

    lines = [line for line in entry_text.split("\n") if line]
    if len(lines) > 3:
        # TODO: add button that pastebins?
        result = messagebox.askyesno(
            "Send multiple lines",
            "Do you really want to send many lines of text as separate messages?",
            detail=(
                f"You are about to send the {len(lines)} lines of text."
                f" It will be sent as {len(lines)} separate messages, one line per message."
                " Sending many messages like this is usually considered bad style,"
                " and it's often better to use a pastebin site instead."
                " Are you sure you want to do it?"
            ),
        )
        if not result:
            return

    for line in lines:
        _send_privmsg(view, core, line, history_id=history_id)


def _define_commands() -> dict[str, Callable[..., None]]:
    # Channel is required, and not assumed to be the current channel view.
    # So when you have been kicked, you will have to type the current channel
    # name manually to rejoin, which is good because it might give you time
    # to calm down a bit before you continue ranting.
    def join(view: View, core: IrcCore, channel: str) -> None:
        core.send(f"JOIN {channel}")

    def part(view: View, core: IrcCore, channel: str | None = None) -> None:
        if channel is not None:
            core.send(f"PART {channel}")
        elif isinstance(view, ChannelView):
            core.send(f"PART {view.channel_name}")
        else:
            view.add_message("Usage: /part [<channel>]")
            view.add_message(
                "Channel is needed unless you are currently on a channel.", tag="error"
            )

    # TODO: add /quit, make sure it quits all servers and saves settings correctly.
    # Do not support specifying a reason, because when talking about these commands, I
    # often type "/quit is a command" without thinking about it much.
<<<<<<< HEAD
    # TODO: add this back and decide whether it should quit all servers or one server only
    #    def quit(view: View, core: IrcCore) -> None:
    #        core.quit()
=======
>>>>>>> 500acf24

    def nick(view: View, core: IrcCore, new_nick: str) -> None:
        core.send(f"NICK :{new_nick}")

    def topic(view: View, core: IrcCore, new_topic: str) -> None:
        if isinstance(view, ChannelView):
            core.send(f"TOPIC {view.channel_name} :{new_topic}")
        else:
            view.add_message(
                "You must be on a channel to change its topic.", tag="error"
            )

    def me(view: View, core: IrcCore, message: str) -> None:
        _send_privmsg(view, core, "\x01ACTION " + message + "\x01")

    # TODO: /msg <nick>, should open up PMView
    def msg(view: View, core: IrcCore, nick: str, message: str) -> None:
        core.send_privmsg(nick, message)

    def msg_nickserv(view: View, core: IrcCore, message: str) -> None:
        return msg(view, core, "NickServ", message)

    def msg_memoserv(view: View, core: IrcCore, message: str) -> None:
        return msg(view, core, "MemoServ", message)

    def msg_chanserv(view: View, core: IrcCore, message: str) -> None:
        return msg(view, core, "ChanServ", message)

    def op(view: View, core: IrcCore, nick: str) -> None:
        if isinstance(view, ChannelView):
            core.send(f"MODE {view.channel_name} +o :{nick}")
        else:
            view.add_message("You can use /op only on a channel.", tag="error")

    def deop(view: View, core: IrcCore, nick: str) -> None:
        if isinstance(view, ChannelView):
            core.send(f"MODE {view.channel_name} -o :{nick}")
        else:
            view.add_message("You can use /deop only on a channel.", tag="error")

    def kick(view: View, core: IrcCore, nick: str, reason: str | None = None) -> None:
        if isinstance(view, ChannelView):
            if reason is None:
                core.send(f"KICK {view.channel_name} {nick}")
            else:
                core.send(f"KICK {view.channel_name} {nick} :{reason}")
        else:
            view.add_message("You can use /kick only on a channel.", tag="error")

    def away(view: View, core: IrcCore, away_message: str) -> None:
        core.send(f"AWAY :{away_message}")

    def back(view: View, core: IrcCore) -> None:
        core.send("AWAY")

    return {
        "/join": join,
        "/part": part,
<<<<<<< HEAD
        # "/quit": quit,
=======
>>>>>>> 500acf24
        "/nick": nick,
        "/topic": topic,
        "/me": me,
        "/msg": msg,
        "/ns": msg_nickserv,
        "/nickserv": msg_nickserv,
        "/ms": msg_memoserv,
        "/memoserv": msg_memoserv,
        "/cs": msg_chanserv,
        "/chanserv": msg_chanserv,
        "/op": op,
        "/deop": deop,
        "/kick": kick,
        "/away": away,
        "/back": back,
    }


_commands = _define_commands()<|MERGE_RESOLUTION|>--- conflicted
+++ resolved
@@ -105,12 +105,6 @@
     # TODO: add /quit, make sure it quits all servers and saves settings correctly.
     # Do not support specifying a reason, because when talking about these commands, I
     # often type "/quit is a command" without thinking about it much.
-<<<<<<< HEAD
-    # TODO: add this back and decide whether it should quit all servers or one server only
-    #    def quit(view: View, core: IrcCore) -> None:
-    #        core.quit()
-=======
->>>>>>> 500acf24
 
     def nick(view: View, core: IrcCore, new_nick: str) -> None:
         core.send(f"NICK :{new_nick}")
@@ -169,10 +163,6 @@
     return {
         "/join": join,
         "/part": part,
-<<<<<<< HEAD
-        # "/quit": quit,
-=======
->>>>>>> 500acf24
         "/nick": nick,
         "/topic": topic,
         "/me": me,
