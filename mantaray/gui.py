--- conflicted
+++ resolved
@@ -382,61 +382,42 @@
         )
 
     def _fill_menu_for_channel(self, view: ChannelView) -> None:
-        def on_change(*junk: object) -> None:
+        def toggle_autojoin(*junk: object) -> None:
+            assert isinstance(view, ChannelView)  # mypy awesomeness
+            view.join_on_startup = not view.join_on_startup
+
+        def toggle_extra_notifications(*junk: object) -> None:
+            assert isinstance(view, ChannelView)  # mypy awesomeness
             view.server_view.extra_notifications ^= {view.channel_name}
 
-<<<<<<< HEAD
-            def toggle_autojoin(*junk: object) -> None:
-                assert isinstance(view, ChannelView)  # mypy awesomeness
-                view.join_on_startup = not view.join_on_startup
-
-            def toggle_extra_notifications(*junk: object) -> None:
-                assert isinstance(view, ChannelView)  # mypy awesomeness
-                view.server_view.extra_notifications ^= {view.channel_name}
-
-            autojoin_var = tkinter.BooleanVar(
-                value=view.join_on_startup
-            )
-            extra_notif_var = tkinter.BooleanVar(
-                value=(view.channel_name in view.server_view.extra_notifications)
-            )
-
-            autojoin_var.trace_add("write", toggle_autojoin)
-            extra_notif_var.trace_add("write", toggle_extra_notifications)
-
-            self._contextmenu.add_checkbutton(
-                label="Join when Mantaray starts", variable=autojoin_var
-            )
-            self._contextmenu.add_checkbutton(
-                label="Show notifications for all messages", variable=extra_notif_var
-            )
-
-            self._garbage_collection_is_lol = (autojoin_var, extra_notif_var)
-=======
-        var = tkinter.BooleanVar(
+        autojoin_var = tkinter.BooleanVar(
+            value=view.join_on_startup
+        )
+        extra_notif_var = tkinter.BooleanVar(
             value=(view.channel_name in view.server_view.extra_notifications)
         )
-        var.trace_add("write", on_change)
-        self._garbage_collection_is_lol = var
+
+        autojoin_var.trace_add("write", toggle_autojoin)
+        extra_notif_var.trace_add("write", toggle_extra_notifications)
+
         self._contextmenu.add_checkbutton(
-            label="Show notifications for all messages", variable=var
-        )
+            label="Join when Mantaray starts", variable=autojoin_var
+        )
+        self._contextmenu.add_checkbutton(
+            label="Show notifications for all messages", variable=extra_notif_var
+        )
+
+        self._garbage_collection_is_lol = (autojoin_var, extra_notif_var)
 
         self._contextmenu.add_command(
             label="Part this channel",
             command=(lambda: view.server_view.core.send(f"PART {view.channel_name}")),
         )
->>>>>>> 633888dd
 
     def _fill_menu_for_pm(self, view: PMView) -> None:
         self._contextmenu.add_command(
             label="Close", command=(lambda: self.remove_view(view))
         )
-
-        elif isinstance(view, PMView):
-            self._contextmenu.add_command(
-                label="Close", command=(lambda: self.remove_view(view))
-            )
 
     def _view_selector_right_click(
         self, event: tkinter.Event[tkinter.ttk.Treeview]
