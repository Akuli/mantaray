--- conflicted
+++ resolved
@@ -346,13 +346,7 @@
                 text=server_view.settings.nick + " (away)", style="Away.TButton"
             )
         else:
-<<<<<<< HEAD
-            self.nickbutton.config(
-                text=server_view.settings.nick, style=""
-            )
-=======
             self._nickbutton.config(text=server_view.settings.nick, style="")
->>>>>>> ca8d6fc1
 
     def add_view(self, view: View) -> None:
         assert view.view_id not in self.views_by_id
