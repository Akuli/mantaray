# strongly inspired by xchat :)
# hexchat is a fork of xchat, so hexchat developers didn't invent this
from __future__ import annotations

import re
import tkinter
from pathlib import Path
from tkinter import messagebox, ttk
from typing import Any, Callable

from mantaray import commands, config, logs
from mantaray.right_click_menus import (
    RIGHT_CLICK_BINDINGS,
    channel_view_right_click,
    pm_view_right_click,
    server_right_click,
)
from mantaray.views import AWAY_COLOR, ChannelView, PMView, ServerView, View


def _fix_tag_coloring_bug() -> None:
    # https://stackoverflow.com/a/60949800

    style = ttk.Style()

    def fixed_map(option: str) -> list[Any]:
        return [
            elm
            for elm in style.map("Treeview", query_opt=option)
            if elm[:2] != ("!disabled", "!selected")
        ]

    style.map(
        "Treeview",
        foreground=fixed_map("foreground"),
        background=fixed_map("background"),
    )


def ask_new_nick(parent: tkinter.Tk | tkinter.Toplevel, old_nick: str) -> str:
    dialog = tkinter.Toplevel()
    content = ttk.Frame(dialog)
    content.pack(fill="both", expand=True)

    ttk.Label(content, text="Enter a new nickname here:").place(
        relx=0.5, rely=0.1, anchor="center"
    )

    entry = ttk.Entry(content)
    entry.place(relx=0.5, rely=0.3, anchor="center")
    entry.insert(0, old_nick)

    ttk.Label(
        content,
        text="The same nick will be used on all channels.",
        justify="center",
        wraplength=150,
    ).place(relx=0.5, rely=0.6, anchor="center")

    buttonframe = ttk.Frame(content, borderwidth=5)
    buttonframe.place(relx=1.0, rely=1.0, anchor="se")

    result = old_nick

    def ok() -> None:
        nonlocal result
        result = entry.get()
        dialog.destroy()

    ttk.Button(buttonframe, text="OK", command=ok).pack(side="left")
    ttk.Button(buttonframe, text="Cancel", command=dialog.destroy).pack(side="left")
    entry.bind("<Return>", (lambda junk_event: ok()))
    entry.bind("<Escape>", (lambda junk_event: dialog.destroy()))

    dialog.geometry("250x150")
    dialog.resizable(False, False)
    dialog.transient(parent)
    entry.focus()
    dialog.wait_window()

    return result


class IrcWidget(ttk.PanedWindow):
    def __init__(
        self,
        master: tkinter.Misc,
        settings: config.Settings,
        log_dir: Path,
        *,
        after_quitting_all_servers: Callable[[], None] | None = None,
        verbose: bool = False,
    ):
        super().__init__(master, orient="horizontal")
        self.settings = settings
        self.log_manager = logs.LogManager(log_dir)
        self.verbose = verbose
        self._after_quitting_all_servers = after_quitting_all_servers

        images_dir = Path(__file__).absolute().parent / "images"
        self.channel_image = tkinter.PhotoImage(
            file=(images_dir / "hashtagbubble-20x20.png")
        )
        self.pm_image = tkinter.PhotoImage(file=(images_dir / "face-20x20.png"))

        # Help Python's GC (tkinter images rely on __del__ and it sucks)
        self.bind(
            "<Destroy>", (lambda e: setattr(self, "channel_image", None)), add=True
        )
        self.bind("<Destroy>", (lambda e: setattr(self, "pm_image", None)), add=True)

        _fix_tag_coloring_bug()

        # https://stackoverflow.com/q/62824799
        self.tk.eval("ttk::style configure ViewSelector.Treeview -indent -5")
        self.view_selector = ttk.Treeview(
            self, show="tree", selectmode="browse", style="ViewSelector.Treeview"
        )
        self.view_selector.tag_configure("pinged", foreground="#00ff00")
        self.view_selector.tag_configure("new_message", foreground="#ffcc66")
        self.add(self.view_selector, weight=0)  # don't stretch

        self._previous_view: View | None = None
        self.view_selector.bind("<<TreeviewSelect>>", self._current_view_changed)

        for right_click in RIGHT_CLICK_BINDINGS:
            self.view_selector.bind(right_click, self.on_view_selector_right_click)

        self.textwidget_container = ttk.Frame(self)
        self.add(self.textwidget_container, weight=1)  # always stretch

        entryframe = ttk.Frame(self.textwidget_container)
        entryframe.pack(side="bottom", fill="x")

        # TODO: add a tooltip to the button, it's not very obvious
        self.nickbutton = ttk.Button(entryframe, command=self._show_change_nick_dialog)
        self.nickbutton.pack(side="left")

<<<<<<< HEAD
        # When the user is away, display the nick as gray in the button
        self.tk.call(
            "ttk::style", "configure", "Away.TButton", "-foreground", AWAY_COLOR
        )

        self.entry = tkinter.Entry(
            entryframe,
            font=self.settings.font,
            fg=textwidget_tags.get_foreground(),
            bg=textwidget_tags.get_background(),
            insertbackground=textwidget_tags.get_foreground(),
        )
=======
        self.update()  # needed for font to work, see https://stackoverflow.com/a/75694035
        self.entry = ttk.Entry(entryframe, font=self.settings.font)
>>>>>>> b5e0f26d
        self.entry.pack(side="left", fill="both", expand=True)
        self.entry.bind("<Return>", self.on_enter_pressed)
        self.entry.bind("<Tab>", self._tab_event_handler)
        self.entry.bind("<Prior>", self._scroll_up)
        self.entry.bind("<Next>", self._scroll_down)

        self.views_by_id: dict[str, View] = {}
        for server_config in self.settings.servers:
            self._create_and_add_server_view(server_config)

        self.bind("<Button1-Motion>", self._save_widths, add=True)
        self.view_selector.bind("<Map>", self._get_widths_from_settings_soon, add=True)

    def get_current_view(self) -> View:
        [view_id] = self.view_selector.selection()
        return self.views_by_id[view_id]

    # for tests
    def text(self) -> str:
        return self.get_current_view().textwidget.get("1.0", "end - 1 char")

    def get_server_views(self) -> list[ServerView]:
        server_views = [
            v for v in self.views_by_id.values() if isinstance(v, ServerView)
        ]
        server_views.sort(key=(lambda v: self.view_selector.index(v.view_id)))
        return server_views

    def _show_change_nick_dialog(self) -> None:
        server_view = self.get_current_view().server_view
        new_nick = ask_new_nick(self.winfo_toplevel(), server_view.settings.nick)
        if new_nick != server_view.settings.nick:
            server_view.core.send(f"NICK {new_nick}")

    def on_enter_pressed(self, junk_event: object = None) -> None:
        view = self.get_current_view()
        entry_text, history_id = view.history.get_text_and_clear_entry()
        commands.handle_command(view, view.server_view.core, entry_text, history_id)

    def _scroll_up(self, junk_event: object) -> None:
        self.get_current_view().textwidget.yview_scroll(-1, "pages")

    def _scroll_down(self, junk_event: object) -> None:
        self.get_current_view().textwidget.yview_scroll(1, "pages")

    def bigger_font_size(self) -> None:
        self.settings.font["size"] += 1
        self.settings.save()

    def smaller_font_size(self) -> None:
        if self.settings.font["size"] > 3:
            self.settings.font["size"] -= 1
            self.settings.save()

    def _get_flat_list_of_item_ids(self) -> list[str]:
        result = []
        for server_id in self.view_selector.get_children(""):
            result.append(server_id)
            result.extend(self.view_selector.get_children(server_id))
        return result

    def select_by_number(self, index: int) -> None:
        ids = self._get_flat_list_of_item_ids()
        try:
            self.view_selector.selection_set(ids[index])
        except IndexError:
            pass

    def select_previous_view(self) -> None:
        ids = self._get_flat_list_of_item_ids()
        index = ids.index(self.get_current_view().view_id) - 1
        if index >= 0:
            self.view_selector.selection_set(ids[index])

    def select_next_view(self) -> None:
        ids = self._get_flat_list_of_item_ids()
        index = ids.index(self.get_current_view().view_id) + 1
        if index < len(ids):
            self.view_selector.selection_set(ids[index])

    def _select_another_view(self, bad_view: View) -> None:
        if self.get_current_view() == bad_view:
            ids = self._get_flat_list_of_item_ids()
            index = ids.index(bad_view.view_id)
            if index == 0:
                self.view_selector.selection_set(ids[1])
            else:
                self.view_selector.selection_set(ids[index - 1])

    def move_view_up(self) -> None:
        view_id = self.get_current_view().view_id
        self.view_selector.move(
            view_id,
            self.view_selector.parent(view_id),
            self.view_selector.index(view_id) - 1,
        )
        self.sort_settings_according_to_gui()

    def move_view_down(self) -> None:
        view_id = self.get_current_view().view_id
        self.view_selector.move(
            view_id,
            self.view_selector.parent(view_id),
            self.view_selector.index(view_id) + 1,
        )
        self.sort_settings_according_to_gui()

    def sort_settings_according_to_gui(self) -> None:
        servers_in_gui = [view.settings for view in self.get_server_views()]
        self.settings.servers.sort(key=servers_in_gui.index)

        for server_view in self.get_server_views():
            channels_in_gui = [
                view.channel_name
                for view in server_view.get_subviews()
                if isinstance(view, ChannelView)
            ]
            server_view.settings.joined_channels.sort(
                key=(
                    lambda c: (
                        channels_in_gui.index(c) if c in channels_in_gui else 1000000
                    )
                )
            )

        self.settings.save()

    def _tab_event_handler(self, junk_event: object) -> str:
        self.autocomplete()
        return "break"

    # TODO: shift+tab = backwards ?
    def autocomplete(self) -> None:
        view = self.get_current_view()
        if not isinstance(view, ChannelView):
            return

        cursor_pos = self.entry.index("insert")
        match = re.fullmatch(r"(.*\s)?([^\s:]+):? ?", self.entry.get()[:cursor_pos])
        if match is None:
            return
        preceding_text, last_word = match.groups()  # preceding_text can be None

        nicks = view.userlist.get_nicks()
        if last_word in nicks:
            completion = nicks[(nicks.index(last_word) + 1) % len(nicks)]
        else:
            try:
                completion = next(
                    username
                    for username in nicks
                    if username.lower().startswith(last_word.lower())
                )
            except StopIteration:
                return

        if preceding_text:
            new_text = preceding_text + completion + " "
        else:
            new_text = completion + ": "
        self.entry.delete(0, cursor_pos)
        self.entry.insert(0, new_text)
        self.entry.icursor(len(new_text))

    def _current_view_changed(self, event: object) -> None:
        new_view = self.get_current_view()
        if self._previous_view == new_view:
            return

        if (
            isinstance(self._previous_view, ChannelView)
            and self._previous_view.userlist.treeview.winfo_exists()
        ):
            self.remove(self._previous_view.userlist.treeview)
        if isinstance(new_view, ChannelView):
            self.add(new_view.userlist.treeview, weight=0)

        if (
            self._previous_view is not None
            and self._previous_view.textwidget.winfo_exists()
        ):
            self._previous_view.textwidget.pack_forget()
        new_view.textwidget.pack(side="top", fill="both", expand=True)
        new_view.mark_seen()
        new_view.history.use_entry(self.entry)

        self._previous_view = new_view

        self.update_nick_button()
        self.entry.focus()

    def update_nick_button(self) -> None:
        server_view = self.get_current_view().server_view
        if server_view.is_away:
            self.nickbutton.config(
                text=server_view.settings.nick + " (away)", style="Away.TButton"
            )
        else:
            self._nickbutton.config(text=server_view.settings.nick, style="")

    def add_view(self, view: View) -> None:
        assert view.view_id not in self.views_by_id
        self.view_selector.item(view.server_view.view_id, open=True)
        self.views_by_id[view.view_id] = view
        self.view_selector.selection_set(view.view_id)
        if isinstance(view, ChannelView):
            view.userlist.treeview.bind(
                "<Map>", self._get_widths_from_settings_soon, add=True
            )

    def _create_and_add_server_view(self, settings: config.ServerSettings) -> None:
        view = ServerView(self, settings)
        self.add_view(view)
        view.start_running()  # Must be after add_view()

    def remove_view(self, view: ChannelView | PMView) -> None:
        self._select_another_view(view)
        self.view_selector.delete(view.view_id)
        view.close_log_file()
        view.destroy_widgets()
        del self.views_by_id[view.view_id]

    # Does not remove the server from settings, so mantaray will connect
    # to it when started next time.
    #
    # This should be called only when exiting mantaray. It breaks the
    # sort_settings_according_to_gui() method, for example.
    def remove_server(self, server_view: ServerView) -> None:
        for subview in server_view.get_subviews():
            assert isinstance(subview, (ChannelView, PMView))
            self.remove_view(subview)

        is_last = len(self.view_selector.get_children("")) == 1
        if not is_last:
            self._select_another_view(server_view)

        self.view_selector.delete(server_view.view_id)
        server_view.close_log_file()
        server_view.destroy_widgets()
        del self.views_by_id[server_view.view_id]

        if is_last:
            self.destroy()
            if self._after_quitting_all_servers is not None:
                self._after_quitting_all_servers()

    def add_server(self) -> None:
        server_settings = config.ServerSettings()
        user_clicked_connect = config.show_connection_settings_dialog(
            transient_to=self.winfo_toplevel(),
            settings=server_settings,
            connecting_to_new_server=True,
        )
        if user_clicked_connect:
            self.settings.add_server(server_settings)
            self.settings.save()
            self._create_and_add_server_view(server_settings)

    def leave_server(self, view: ServerView) -> None:
        wont_remember = []
        wont_remember.append(
            f"the host and port ({view.settings.host} {view.settings.port})"
        )
        wont_remember.append(f"your nick ({view.settings.nick})")
        if view.settings.username != view.settings.nick:
            wont_remember.append(f"your username ({view.settings.username})")
        if view.settings.password is not None:
            wont_remember.append("your password")
        wont_remember.append("what channels you joined")

        if messagebox.askyesno(
            "Leave server",
            f"Are you sure you want to leave {view.settings.host}?",
            detail=(
                f"You can reconnect later, but if you decide to do so,"
                f" Mantaray won't remember things like"
                f" {', '.join(wont_remember[:-1])} or {wont_remember[-1]}."
            ),
            default="no",
        ):
            view.core.quit()
            self.settings.servers.remove(view.settings)
            self.settings.save()

    def on_view_selector_right_click(self, event: tkinter.Event[ttk.Treeview]) -> None:
        item_id = self.view_selector.identify_row(event.y)
        if item_id:
            self.view_selector.selection_set(item_id)
            view = self.get_current_view()
        else:
            view = None

        if view is None or isinstance(view, ServerView):
            server_right_click(event, self, view)
        elif isinstance(view, ChannelView):
            channel_view_right_click(event, view)
        elif isinstance(view, PMView):
            pm_view_right_click(event, view)
        else:
            raise NotImplementedError(view)

    def _save_widths(self, junk_event: object = None) -> None:
        self.settings.view_selector_width = self.sashpos(0)
        if isinstance(self.get_current_view(), ChannelView):
            self.settings.userlist_width = self.winfo_width() - self.sashpos(1)
        self.settings.save()

    def _get_widths_from_settings_soon(self, junk_event: object = None) -> None:
        self.after_idle(self._get_widths_from_settings)

    def _get_widths_from_settings(self) -> None:
        self.sashpos(0, self.settings.view_selector_width)
        if isinstance(self.get_current_view(), ChannelView):
            # there is a user list
            self.sashpos(1, self.winfo_width() - self.settings.userlist_width)<|MERGE_RESOLUTION|>--- conflicted
+++ resolved
@@ -136,23 +136,13 @@
         self.nickbutton = ttk.Button(entryframe, command=self._show_change_nick_dialog)
         self.nickbutton.pack(side="left")
 
-<<<<<<< HEAD
         # When the user is away, display the nick as gray in the button
         self.tk.call(
             "ttk::style", "configure", "Away.TButton", "-foreground", AWAY_COLOR
         )
 
-        self.entry = tkinter.Entry(
-            entryframe,
-            font=self.settings.font,
-            fg=textwidget_tags.get_foreground(),
-            bg=textwidget_tags.get_background(),
-            insertbackground=textwidget_tags.get_foreground(),
-        )
-=======
         self.update()  # needed for font to work, see https://stackoverflow.com/a/75694035
         self.entry = ttk.Entry(entryframe, font=self.settings.font)
->>>>>>> b5e0f26d
         self.entry.pack(side="left", fill="both", expand=True)
         self.entry.bind("<Return>", self.on_enter_pressed)
         self.entry.bind("<Tab>", self._tab_event_handler)
