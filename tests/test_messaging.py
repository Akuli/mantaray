from irc_client import gui


def test_basic(alice, bob, wait_until):
    alice.entry.insert("end", "Hello there")
    alice.on_enter_pressed()
    wait_until(
        lambda: (
            "Hello there\n"
            in bob.find_channel("#autojoin").textwidget.get("1.0", "end")
        )
    )


def test_nick_autocompletion(alice, bob):
    alice.entry.insert("end", "i think b")
    alice.autocomplete()
    # space at the end is important, so alice can easily finish the sentence
    assert alice.entry.get() == "i think Bob "


def test_escaped_slash(alice, bob, wait_until):
    alice.entry.insert("end", "//home/alice/codes")
    alice.on_enter_pressed()
    wait_until(
        lambda: (
            " /home/alice/codes\n"
            in bob.find_channel("#autojoin").textwidget.get("1.0", "end")
        )
    )


def test_enter_press_with_no_text(alice, bob, wait_until):
    alice.on_enter_pressed()
    assert "Alice" not in bob.find_channel("#autojoin").textwidget.get("1.0", "end")


def test_private_messages(alice, bob, wait_until):
    # TODO: some button in gui to start private messaging?
    # TODO: "/msg bob asdf" with lowercase bob causes two bugs:
    #   - hircd doesn't send message
    #   - this client thinks that Bob and bob are two different nicks

    alice.entry.insert("end", "/msg Bob hello there")
    alice.on_enter_pressed()
    wait_until(lambda: alice.find_pm("Bob"))
    wait_until(lambda: bob.find_pm("Alice"))

    assert alice.get_current_view() == alice.find_pm("Bob")
    assert bob.get_current_view() == bob.find_pm("Alice")
    assert "hello there" in alice.find_pm("Bob").textwidget.get("1.0", "end")
    assert "hello there" in bob.find_pm("Alice").textwidget.get("1.0", "end")

    bob.entry.insert("end", "Hey Alice")
    bob.on_enter_pressed()
    wait_until(lambda: "Hey Alice" in alice.find_pm("Bob").textwidget.get("1.0", "end"))
    wait_until(lambda: "Hey Alice" in bob.find_pm("Alice").textwidget.get("1.0", "end"))


def test_notification_when_mentioned(alice, bob, wait_until, mocker, monkeypatch):
    monkeypatch.setattr(bob, "_window_has_focus", (lambda: False))
<<<<<<< HEAD
    show_popup = mocker.patch("irc_client.gui._show_popup")
=======
>>>>>>> ec54c4c1
    alice.entry.insert("end", "hey bob")  # bob vs Bob shouldn't matter
    alice.on_enter_pressed()
    alice.entry.insert("end", "this unrelated message shouldn't cause notifications")
    alice.on_enter_pressed()
    wait_until(
        lambda: (
            "unrelated" in bob.find_channel("#autojoin").textwidget.get("1.0", "end")
        )
    )
<<<<<<< HEAD

    show_popup.assert_called_once_with("#autojoin", "<Alice> hey bob")


def test_extra_notifications(alice, bob, wait_until, mocker, monkeypatch):
    monkeypatch.setattr(bob, "_window_has_focus", (lambda: False))
    show_popup = mocker.patch("irc_client.gui._show_popup")

    alice.core.join_channel("#bobnotify")
    bob.core.join_channel("#bobnotify")
    wait_until(lambda: alice.find_channel("#bobnotify"))
    wait_until(lambda: bob.find_channel("#bobnotify"))

    alice.entry.insert("end", "this should cause notification")
    alice.on_enter_pressed()
    wait_until(
        lambda: (
            "this should cause notification"
            in bob.find_channel("#bobnotify").textwidget.get("1.0", "end")
        )
    )

    show_popup.assert_called_once_with("#bobnotify", "<Alice> this should cause notification")
=======
    gui._show_popup.assert_called_once_with("#autojoin", "<Alice> hey bob")
>>>>>>> ec54c4c1
<|MERGE_RESOLUTION|>--- conflicted
+++ resolved
@@ -59,10 +59,7 @@
 
 def test_notification_when_mentioned(alice, bob, wait_until, mocker, monkeypatch):
     monkeypatch.setattr(bob, "_window_has_focus", (lambda: False))
-<<<<<<< HEAD
-    show_popup = mocker.patch("irc_client.gui._show_popup")
-=======
->>>>>>> ec54c4c1
+
     alice.entry.insert("end", "hey bob")  # bob vs Bob shouldn't matter
     alice.on_enter_pressed()
     alice.entry.insert("end", "this unrelated message shouldn't cause notifications")
@@ -72,14 +69,11 @@
             "unrelated" in bob.find_channel("#autojoin").textwidget.get("1.0", "end")
         )
     )
-<<<<<<< HEAD
-
-    show_popup.assert_called_once_with("#autojoin", "<Alice> hey bob")
+    gui._show_popup.assert_called_once_with("#autojoin", "<Alice> hey bob")
 
 
 def test_extra_notifications(alice, bob, wait_until, mocker, monkeypatch):
     monkeypatch.setattr(bob, "_window_has_focus", (lambda: False))
-    show_popup = mocker.patch("irc_client.gui._show_popup")
 
     alice.core.join_channel("#bobnotify")
     bob.core.join_channel("#bobnotify")
@@ -94,8 +88,4 @@
             in bob.find_channel("#bobnotify").textwidget.get("1.0", "end")
         )
     )
-
-    show_popup.assert_called_once_with("#bobnotify", "<Alice> this should cause notification")
-=======
-    gui._show_popup.assert_called_once_with("#autojoin", "<Alice> hey bob")
->>>>>>> ec54c4c1
+    gui._show_popup.assert_called_once_with("#bobnotify", "<Alice> this should cause notification")