import copy
<<<<<<< HEAD
from pathlib import Path
=======
import sys
>>>>>>> 23e67504
from tkinter import ttk
from tkinter.font import Font

import pytest

from mantaray.config import load_from_file, show_connection_settings_dialog


def test_old_config_format(tmp_path, root_window):
    (tmp_path / "config.json").write_text(
        """
        {
          "servers": [
            {
              "host": "irc.libera.chat",
              "port": 6697,
              "nick": "Akuli2",
              "username": "Akuli2",
              "realname": "Akuli2",
              "joined_channels": [
                "##learnpython"
              ]
            }
          ]
        }
        """
    )
    assert load_from_file(tmp_path) == {
        "servers": [
            {
                "host": "irc.libera.chat",
                "port": 6697,
                "ssl": True,
                "nick": "Akuli2",
                "username": "Akuli2",
                "realname": "Akuli2",
                "password": None,
                "joined_channels": ["##learnpython"],
                "extra_notifications": [],
                "join_leave_hiding": {"show_by_default": True, "exception_nicks": []},
            }
        ],
        "font_family": Font(name="TkFixedFont", exists=True)["family"],
        "font_size": Font(name="TkFixedFont", exists=True)["size"],
    }


def reconnect_with_change(server_view, mocker, key, old, new):
    new_config = server_view.get_current_config().copy()
    assert new_config[key] == old
    new_config[key] = new
    mocker.patch(
        "mantaray.config.show_connection_settings_dialog"
    ).return_value = new_config
    server_view.show_config_dialog()


def test_changing_host(alice, mocker, wait_until):
    server_view = alice.get_server_views()[0]
    reconnect_with_change(server_view, mocker, "host", old="localhost", new="127.0.0.1")
    wait_until(lambda: alice.text().count("The topic of #autojoin is:") == 2)

    assert alice.view_selector.item(server_view.view_id, "text") == "127.0.0.1"
    assert (alice.log_dir / "localhost" / "#autojoin.log").exists()
    assert (alice.log_dir / "127.0.0.1" / "#autojoin.log").exists()


def click(window, button_text):
    widgets = [window]
    while True:
        w = widgets.pop()
        if isinstance(w, ttk.Button) and w["text"] == button_text:
            w.invoke()
            return
        widgets.extend(w.winfo_children())


def test_cancel(alice, mocker, monkeypatch, wait_until):
    monkeypatch.setattr("tkinter.Toplevel.wait_window", lambda w: click(w, "Cancel"))
    server_view = alice.get_server_views()[0]
    server_view.show_config_dialog()

    # Ensure nothing happened
    alice.entry.insert("end", "lolwatwut")
    alice.on_enter_pressed()
    wait_until(lambda: "lolwatwut" in alice.text())
    assert "Disconnected" not in alice.text()


def test_reconnect(alice, mocker, monkeypatch, wait_until):
    monkeypatch.setattr("tkinter.Toplevel.wait_window", lambda w: click(w, "Reconnect"))
    server_view = alice.get_server_views()[0]
    server_view.show_config_dialog()
    wait_until(lambda: "Disconnected" in alice.text())


def test_nothing_changes_if_you_only_click_reconnect(root_window, monkeypatch):
    monkeypatch.setattr("tkinter.Toplevel.wait_window", lambda w: click(w, "Reconnect"))
    sample_config = load_from_file(Path("alice"))["servers"][0]
    assert (
        show_connection_settings_dialog(
            transient_to=root_window, initial_config=sample_config
        )
        == sample_config
    )


def test_default_settings(root_window, monkeypatch):
    monkeypatch.setattr("tkinter.Toplevel.wait_window", lambda w: click(w, "Connect!"))
    config = show_connection_settings_dialog(
        transient_to=root_window, initial_config=None
    )
    assert config.pop("nick") == config.pop("username") == config.pop("realname")
    assert config == {
        "host": "irc.libera.chat",
        "joined_channels": ["##learnpython"],
        "password": None,
        "port": 6697,
        "ssl": True,
        "extra_notifications": [],
        "join_leave_hiding": {"show_by_default": True, "exception_nicks": []},
    }


@pytest.mark.skipif(
    sys.platform == "win32", reason="fails github actions and I don't know why"
)
def test_join_part_quit_messages_disabled(alice, bob, wait_until, monkeypatch):
    bob.entry.insert("end", "/join #lol")
    bob.on_enter_pressed()
    wait_until(lambda: "The topic of #lol is:" in bob.text())

    # Configure Bob to ignore Alice joining/quitting
    def bob_config(transient_to, initial_config):
        new_config = copy.deepcopy(initial_config)
        new_config["join_leave_hiding"]["exception_nicks"].append("aLiCe")
        return new_config

    monkeypatch.setattr("mantaray.config.show_connection_settings_dialog", bob_config)
    bob.get_server_views()[0].show_config_dialog()

    alice.entry.insert("end", "/join #lol")
    alice.on_enter_pressed()
    wait_until(lambda: "The topic of #lol is:" in alice.text())
    alice.entry.insert("end", "/part #lol")
    alice.on_enter_pressed()
    wait_until(lambda: not alice.get_server_views()[0].find_channel("#lol"))
    alice.entry.insert("end", "/join #lol")
    alice.on_enter_pressed()
    wait_until(lambda: "The topic of #lol is:" in alice.text())
    alice.entry.insert("end", "Hello Bob")
    alice.on_enter_pressed()
    alice.entry.insert("end", "/quit")
    alice.on_enter_pressed()
    wait_until(lambda: not alice.winfo_exists())

    wait_until(
        lambda: "Hello Bob" in bob.text()
        and "Alice" not in bob.get_current_view().userlist.get_nicks()
    )
    assert "joined" not in bob.text()
    assert "left" not in bob.text()
    assert "parted" not in bob.text()
    assert "quit" not in bob.text()<|MERGE_RESOLUTION|>--- conflicted
+++ resolved
@@ -1,9 +1,6 @@
 import copy
-<<<<<<< HEAD
+import sys
 from pathlib import Path
-=======
-import sys
->>>>>>> 23e67504
 from tkinter import ttk
 from tkinter.font import Font
 
