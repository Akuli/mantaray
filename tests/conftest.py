import logging
import os
import shutil
import socket
import subprocess
import sys
import tempfile
import time
from pathlib import Path

import pytest
from ttkthemes import ThemedTk

from mantaray import config, gui

os.environ.setdefault("IRC_SERVER", "mantatail")


# https://github.com/pytest-dev/pytest/issues/8887
@pytest.fixture(scope="function", autouse=True)
def check_no_errors_logged(request):
    if "caplog" in request.fixturenames:
        # Test uses caplog fixture, expects to get logging errors
        yield
    else:
        # Fail test if it logs an error
        errors = []
        handler = logging.Handler()
        handler.setLevel(logging.ERROR)
        handler.emit = errors.append
        logging.getLogger().addHandler(handler)
        yield
        logging.getLogger().removeHandler(handler)
        assert not errors


@pytest.fixture(scope="session")
def root_window():
    root = ThemedTk(theme="black")
    root.geometry("800x500")
    root.report_callback_exception = lambda *args: logging.error(
        "error in tkinter callback", exc_info=args
    )
    yield root
    root.destroy()


# Prevents cyclic dependencies with fixtures. It's weird.
@pytest.fixture
def irc_widgets_dict():
    return {}


@pytest.fixture
def wait_until(root_window, irc_widgets_dict):
    def actually_wait_until(condition, *, timeout=5):
        end = time.monotonic() + timeout
        while time.monotonic() < end:
            root_window.update()
            if condition():
                return

        message = "timed out waiting"
        for name, widget in irc_widgets_dict.items():
            try:
                message += f"\n{name}'s text = {widget.text()!r}"
            except Exception:
                message += f"\n{name}'s text = <error>"
        raise RuntimeError(message)

    return actually_wait_until


@pytest.fixture
def switch_view():
    def actually_switch_view(irc_widget, view):
        if isinstance(view, str):
            view = irc_widget.get_server_views()[0].find_channel(
                view
            ) or irc_widget.get_server_views()[0].find_pm(view)
            assert view is not None

        irc_widget.view_selector.selection_set(view.view_id)
        irc_widget.update()
        assert irc_widget.get_current_view() == view

    return actually_switch_view


def _port_6667_is_in_use() -> bool:
    try:
        socket.create_connection(("localhost", 6667)).close()
    except ConnectionRefusedError:
        return False
    else:
        return True


class _IrcServer:
    def __init__(self, output_file):
        self.process = None
        self._output_file = output_file

    def start(self):
<<<<<<< HEAD
        try:
            socket.create_connection(("localhost", 6667)).close()
        except ConnectionRefusedError:
            pass
        else:
            raise RuntimeError("an IRC server is already running on port 6667")
=======
        if _port_6667_is_in_use():
            raise RuntimeError(
                "an IRC server (or something else) is already running on port 6667"
            )
>>>>>>> 60de5e54

        # Make sure that prints appear right away
        env = dict(os.environ)
        env["PYTHONUNBUFFERED"] = "1"

        if os.environ["IRC_SERVER"] == "mantatail":
            command = [sys.executable, "server.py"]
            working_dir = "tests/MantaTail"
        elif os.environ["IRC_SERVER"] == "hircd":
            command = [
                sys.executable,
                "hircd.py",
                "--foreground",
                "--verbose",
                "--log-stdout",
            ]
            working_dir = "tests/hircd"
        else:
            raise RuntimeError(
                f"IRC_SERVER is set to unexpected value '{os.environ['IRC_SERVER']}'"
                f" (should be 'mantatail' or 'hircd')"
            )

        # Try to fail with a nicer error message if someone forgot to init submodules
        if not os.listdir(working_dir):
            with open(".gitmodules") as file:
                for line in file:
                    if line.strip() == "path = " + working_dir:
                        raise RuntimeError(
                            f"'{working_dir}' not found."
                            f" Please run 'git submodule update --init' and try again."
                        )

        # Ensure there is not a currently running process
        assert self.process is None or self.process.poll() is not None

        self.process = subprocess.Popen(
            command,
            stdout=self._output_file,
            stderr=self._output_file,
            env=env,
            cwd=working_dir,
        )

        # Wait max 5sec for the server to start
        time_limit = time.monotonic() + 5
        while not _port_6667_is_in_use():
            assert time.monotonic() < time_limit


@pytest.fixture
def irc_server():
    with tempfile.TemporaryFile() as output_file:
        server = _IrcServer(output_file)
        is_error = False

        try:
            server.start()
            yield server
        except Exception as e:
            is_error = True
            raise e
        finally:
            if server.process is not None:
                server.process.kill()
                server.process.wait(timeout=5)
            output_file.seek(0)
            output = output_file.read()
            if is_error:
                print("---- IRC server output begins ----")
                print(output.decode("utf-8", errors="replace"))
                print("---- IRC server output ends ----")

    if os.environ["IRC_SERVER"] == "hircd":
        # A bit of a hack, but I don't care about disconnect errors
        output = (
            output.replace(b"BrokenPipeError:", b"")
            .replace(b"ConnectionAbortedError: [WinError 10053]", b"")
            .replace(b"ConnectionResetError: [WinError 10054]", b"")
            .replace(b"ConnectionResetError: [Errno 54]", b"")
            .replace(b"[ERROR] :localhost 421 CAP :Unknown command", b"")
            .replace(b"[ERROR] :localhost 421 WHOIS :Unknown command", b"")
        )

    if b"error" in output.lower():
        print(output.decode("utf-8", errors="replace"))
        raise RuntimeError


@pytest.fixture
def alice_and_bob(irc_server, root_window, wait_until, mocker, irc_widgets_dict):
    mocker.patch("mantaray.views._show_popup")

    try:
        for name in ["alice", "bob"]:
            users_who_join_before = list(irc_widgets_dict.values())
            settings = config.Settings(Path(name), read_only=True)
            settings.load()
            irc_widgets_dict[name] = gui.IrcWidget(
                root_window,
                settings,
                Path(tempfile.mkdtemp(prefix=f"mantaray-tests-{name}-")),
            )
            irc_widgets_dict[name].pack(fill="both", expand=True)
            wait_until(
                lambda: "The topic of #autojoin is" in irc_widgets_dict[name].text()
            )

            for user in users_who_join_before:
                wait_until(
                    lambda: f"{name.capitalize()} joined #autojoin" in user.text()
                )

        yield irc_widgets_dict

    finally:
        # If this cleanup doesn't run, we might leave threads running that will disturb other tests
        for irc_widget in irc_widgets_dict.values():
            for server_view in irc_widget.get_server_views():
                server_view.core.quit(wait=True)

            # On windows, we need to wait until log files are closed before removing them
            wait_until(lambda: not irc_widget.winfo_exists())
            shutil.rmtree(irc_widget.log_manager.log_dir)


@pytest.fixture
def alice(alice_and_bob):
    return alice_and_bob["alice"]


@pytest.fixture
def bob(alice_and_bob):
    return alice_and_bob["bob"]<|MERGE_RESOLUTION|>--- conflicted
+++ resolved
@@ -102,19 +102,12 @@
         self._output_file = output_file
 
     def start(self):
-<<<<<<< HEAD
         try:
             socket.create_connection(("localhost", 6667)).close()
         except ConnectionRefusedError:
             pass
         else:
             raise RuntimeError("an IRC server is already running on port 6667")
-=======
-        if _port_6667_is_in_use():
-            raise RuntimeError(
-                "an IRC server (or something else) is already running on port 6667"
-            )
->>>>>>> 60de5e54
 
         # Make sure that prints appear right away
         env = dict(os.environ)
