--- conflicted
+++ resolved
@@ -63,11 +63,7 @@
         for server_view in irc_widget.get_server_views():
             server_view.core.quit()
 
-<<<<<<< HEAD
-    irc_widget = gui.IrcWidget(root, file_config, config_dir / "logs", root.destroy)
-=======
-    irc_widget = gui.IrcWidget(root, file_config)
->>>>>>> 86d458f8
+    irc_widget = gui.IrcWidget(root, file_config, config_dir / "logs")
     irc_widget.pack(fill="both", expand=True)
     irc_widget.bind("<Destroy>", lambda e: root.after_idle(root.destroy))
     root.bind("<FocusIn>", on_any_widget_focused)
