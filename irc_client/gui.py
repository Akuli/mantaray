# strongly inspired by xchat :)
# hexchat is a fork of xchat, so hexchat developers didn't invent this
from __future__ import annotations
import re
import subprocess
import sys
import tkinter
import traceback
from tkinter import ttk
<<<<<<< HEAD
from typing import Callable, Any
from pathlib import Path
=======
from typing import Any
>>>>>>> 86d458f8

from irc_client import config, commands
from irc_client.views import View, ServerView, ChannelView, PMView


def _show_popup(title: str, text: str) -> None:
    try:
        if sys.platform == "win32":
            print("Sorry, no popups on windows yet :(")  # FIXME
        elif sys.platform == "darwin":
            # https://stackoverflow.com/a/41318195
            command = (
                "on run argv\n"
                "  display notification (item 2 of argv) with title (item 1 of argv)\n"
                "end run\n"
            )
            subprocess.call(["osascript", "-e", command, title, text])
        else:
            subprocess.call(["notify-send", f"[{title}] {text}"])
    except OSError:
        traceback.print_exc()


def _fix_tag_coloring_bug() -> None:
    # https://stackoverflow.com/a/60949800

    style = ttk.Style()

    def fixed_map(option: str) -> list[Any]:
        return [
            elm
            for elm in style.map("Treeview", query_opt=option)
            if elm[:2] != ("!disabled", "!selected")
        ]

    style.map(
        "Treeview",
        foreground=fixed_map("foreground"),
        background=fixed_map("background"),
    )


def ask_new_nick(parent: tkinter.Tk | tkinter.Toplevel, old_nick: str) -> str:
    dialog = tkinter.Toplevel()
    content = ttk.Frame(dialog)
    content.pack(fill="both", expand=True)

    ttk.Label(content, text="Enter a new nickname here:").place(
        relx=0.5, rely=0.1, anchor="center"
    )

    entry = ttk.Entry(content)
    entry.place(relx=0.5, rely=0.3, anchor="center")
    entry.insert(0, old_nick)

    ttk.Label(
        content,
        text="The same nick will be used on all channels.",
        justify="center",
        wraplength=150,
    ).place(relx=0.5, rely=0.6, anchor="center")

    buttonframe = ttk.Frame(content, borderwidth=5)
    buttonframe.place(relx=1.0, rely=1.0, anchor="se")

    result = old_nick

    def ok(junk_event: object = None) -> None:
        nonlocal result
        result = entry.get()
        dialog.destroy()

    ttk.Button(buttonframe, text="OK", command=ok).pack(side="left")
    ttk.Button(buttonframe, text="Cancel", command=dialog.destroy).pack(side="left")
    entry.bind("<Return>", (lambda junk_event: ok()))
    entry.bind("<Escape>", (lambda junk_event: dialog.destroy()))

    dialog.geometry("250x150")
    dialog.resizable(False, False)
    dialog.transient(parent)
    entry.focus()
    dialog.wait_window()

    return result


class IrcWidget(ttk.PanedWindow):
<<<<<<< HEAD
    def __init__(
        self,
        master: tkinter.Misc,
        file_config: config.Config,
        log_dir: Path,
        on_quit: Callable[[], object] | None = None,
    ):
        super().__init__(master, orient="horizontal")
        self.log_dir = log_dir
        self._on_quit = on_quit
=======
    def __init__(self, master: tkinter.Misc, file_config: config.Config):
        super().__init__(master, orient="horizontal")
>>>>>>> 86d458f8

        images_dir = Path(__file__).absolute().parent / "images"
        self.channel_image = tkinter.PhotoImage(
            file=(images_dir / "hashtagbubble-20x20.png")
        )
        self.pm_image = tkinter.PhotoImage(file=(images_dir / "face-20x20.png"))

        # Help Python's GC (tkinter images rely on __del__ and it sucks)
        self.bind(
            "<Destroy>", (lambda e: setattr(self, "channel_image", None)), add=True
        )
        self.bind("<Destroy>", (lambda e: setattr(self, "pm_image", None)), add=True)

        _fix_tag_coloring_bug()
        self.view_selector = ttk.Treeview(self, show="tree", selectmode="browse")
        self.view_selector.tag_configure("new_message", foreground="red")
        self.add(self.view_selector, weight=0)  # don't stretch
        self._contextmenu = tkinter.Menu(tearoff=False)

        self._previous_view: View | None = None
        self.view_selector.bind("<<TreeviewSelect>>", self._current_view_changed)

        if sys.platform == "darwin":
            self.view_selector.bind(
                "<Button-2>", self._view_selector_right_click, add=True
            )
            self.view_selector.bind(
                "<Control-Button-1>", self._view_selector_right_click, add=True
            )
        else:
            self.view_selector.bind(
                "<Button-3>", self._view_selector_right_click, add=True
            )

        self._middle_pane = ttk.Frame(self)
        self.add(self._middle_pane, weight=1)  # always stretch

        entryframe = ttk.Frame(self._middle_pane)
        entryframe.pack(side="bottom", fill="x")
        # TODO: add a tooltip to the button, it's not very obvious
        self.nickbutton = ttk.Button(entryframe, command=self._show_change_nick_dialog)
        self.nickbutton.pack(side="left")
        self.entry = ttk.Entry(entryframe)
        self.entry.pack(side="left", fill="both", expand=True)
        self.entry.bind("<Return>", self.on_enter_pressed)
        self.entry.bind("<Tab>", self._tab_event_handler)
        self.entry.bind("<Prior>", self._scroll_up)
        self.entry.bind("<Next>", self._scroll_down)
        # TODO: Ctrl+PageUp good on mac?
        self.entry.bind("<Control-Prior>", self._select_previous_view)
        self.entry.bind("<Control-Next>", self._select_next_view)
        self.entry.bind("<Control-Shift-Prior>", self._move_view_up)
        self.entry.bind("<Control-Shift-Next>", self._move_view_down)

        # {channel_like.name: channel_like}
        self.views_by_id: dict[str, View] = {}
        for server_config in file_config["servers"]:
            self.add_view(ServerView(self, server_config))

    def get_current_view(self) -> View:
        [view_id] = self.view_selector.selection()
        return self.views_by_id[view_id]

    # for tests
    def text(self) -> str:
        return self.get_current_view().textwidget.get("1.0", "end - 1 char")

    def get_server_views(self) -> list[ServerView]:
        result = []
        for view_id in self.view_selector.get_children(""):
            view = self.views_by_id[view_id]
            assert isinstance(view, ServerView)
            result.append(view)
        return result

    def _show_change_nick_dialog(self) -> None:
        core = self.get_current_view().server_view.core
        new_nick = ask_new_nick(self.winfo_toplevel(), core.nick)
        if new_nick != core.nick:
            core.change_nick(new_nick)

    def on_enter_pressed(self, junk_event: object = None) -> None:
        view = self.get_current_view()
        commands.handle_command(view, view.server_view.core, self.entry.get())
        self.entry.delete(0, "end")

    def _scroll_up(self, junk_event: object) -> None:
        self.get_current_view().textwidget.yview_scroll(-1, "pages")

    def _scroll_down(self, junk_event: object) -> None:
        self.get_current_view().textwidget.yview_scroll(1, "pages")

    def _get_flat_list_of_item_ids(self) -> list[str]:
        result = []
        for server_id in self.view_selector.get_children(""):
            result.append(server_id)
            result.extend(self.view_selector.get_children(server_id))
        return result

    def _select_previous_view(self, junk_event: object) -> None:
        ids = self._get_flat_list_of_item_ids()
        index = ids.index(self.get_current_view().view_id) - 1
        if index >= 0:
            self.view_selector.selection_set(ids[index])

    def _select_next_view(self, junk_event: object) -> None:
        ids = self._get_flat_list_of_item_ids()
        index = ids.index(self.get_current_view().view_id) + 1
        if index < len(ids):
            self.view_selector.selection_set(ids[index])

    def _select_another_view(self, bad_view: View) -> None:
        if self.get_current_view() == bad_view:
            ids = self._get_flat_list_of_item_ids()
            index = ids.index(bad_view.view_id)
            if index == 0:
                self.view_selector.selection_set(ids[1])
            else:
                self.view_selector.selection_set(ids[index - 1])

    def _move_view_up(self, junk_event: object) -> None:
        view_id = self.get_current_view().view_id
        self.view_selector.move(
            view_id,
            self.view_selector.parent(view_id),
            self.view_selector.index(view_id) - 1,
        )

    def _move_view_down(self, junk_event: object) -> None:
        view_id = self.get_current_view().view_id
        self.view_selector.move(
            view_id,
            self.view_selector.parent(view_id),
            self.view_selector.index(view_id) + 1,
        )

    def _tab_event_handler(self, junk_event: object) -> str:
        self.autocomplete()
        return "break"

    # TODO: shift+tab = backwards ?
    def autocomplete(self) -> None:
        view = self.get_current_view()
        if not isinstance(view, ChannelView):
            return

        match = re.fullmatch(r"(.*\s)?([^\s:]+):? ?", self.entry.get())
        if match is None:
            return
        preceding_text, last_word = match.groups()  # preceding_text can be None

        nicks = view.userlist.get_nicks()
        if last_word in nicks:
            completion = nicks[(nicks.index(last_word) + 1) % len(nicks)]
        else:
            try:
                completion = next(
                    username
                    for username in nicks
                    if username.lower().startswith(last_word.lower())
                )
            except StopIteration:
                return

        if preceding_text:
            new_text = preceding_text + completion + " "
        else:
            new_text = completion + ": "
        self.entry.delete(0, "end")
        self.entry.insert(0, new_text)
        self.entry.icursor("end")

    def _current_view_changed(self, event: object) -> None:
        new_view = self.get_current_view()
        if self._previous_view == new_view:
            return

        if (
            isinstance(self._previous_view, ChannelView)
            and self._previous_view.userlist.treeview.winfo_exists()
        ):
            self.remove(self._previous_view.userlist.treeview)
        if isinstance(new_view, ChannelView):
            self.add(new_view.userlist.treeview, weight=0)

        if (
            self._previous_view is not None
            and self._previous_view.textwidget.winfo_exists()
        ):
            self._previous_view.textwidget.pack_forget()
        new_view.textwidget.pack(
            in_=self._middle_pane, side="top", fill="both", expand=True
        )

        self._previous_view = new_view

        self.nickbutton.config(text=new_view.server_view.core.nick)
        self._mark_seen()

    def add_view(self, view: View) -> None:
        assert view.view_id not in self.views_by_id
        self.view_selector.item(view.server_view.view_id, open=True)
        self.views_by_id[view.view_id] = view
        self.view_selector.selection_set(view.view_id)

    def remove_view(self, view: ChannelView | PMView) -> None:
        self._select_another_view(view)
        self.view_selector.delete(view.view_id)
        view.stop_logging()
        view.destroy_widgets()
        del self.views_by_id[view.view_id]

    def remove_server(self, server_view: ServerView) -> None:
<<<<<<< HEAD
        for subview in server_view.get_subviews(include_server=True):
            subview.stop_logging()
            subview.destroy_widgets()

        del self.views_by_id[server_view.view_id]
        self.view_selector.delete(server_view.view_id)
        if not self.view_selector.get_children(""):
            (self._on_quit or self.destroy)()
=======
        for subview in server_view.get_subviews():
            assert isinstance(subview, (ChannelView, PMView))
            self.remove_view(subview)

        if len(self.view_selector.get_children("")) == 1:
            self.destroy()
        else:
            self._select_another_view(server_view)
            self.view_selector.delete(server_view.view_id)
>>>>>>> 86d458f8

    def _view_selector_right_click(
        self, event: tkinter.Event[tkinter.ttk.Treeview]
    ) -> None:
        item_id = self.view_selector.identify_row(event.y)
        if not item_id:
            return
        self.view_selector.selection_set(item_id)

        view = self.get_current_view()
        if not isinstance(view, ChannelView):
            return

        def on_change(*junk: object) -> None:
            assert isinstance(view, ChannelView)  # mypy awesomeness
            view.server_view.extra_notifications ^= {view.channel_name}

        var = tkinter.BooleanVar(
            value=(view.channel_name in view.server_view.extra_notifications)
        )
        var.trace_add("write", on_change)
        self._garbage_collection_is_lol = var

        self._contextmenu.delete(0, "end")
        self._contextmenu.add_checkbutton(
            label="Show notifications for all messages", variable=var
        )
        self._contextmenu.tk_popup(event.x_root, event.y_root)

    def _window_has_focus(self) -> bool:
        return bool(self.tk.eval("focus"))

    # TODO: /me's and stuff should also call this when they are supported
    def new_message_notify(
        self, view: ChannelView | PMView, message_with_sender: str
    ) -> None:
        if isinstance(view, ChannelView):
            channel_name_or_nick = view.channel_name
        else:
            channel_name_or_nick = view.nick

        if not self._window_has_focus():
            _show_popup(channel_name_or_nick, message_with_sender)

        if view != self.get_current_view():
            # TODO: don't clear other tags, if there will be any
            self.view_selector.item(view.view_id, tags="new_message")
            self.event_generate("<<NotSeenCountChanged>>")

    def _mark_seen(self) -> None:
        view = self.get_current_view()
        if isinstance(view, (ChannelView, PMView)):
            # TODO: don't erase all tags if there will be other tags later
            self.view_selector.item(view.view_id, tags="")
            self.event_generate("<<NotSeenCountChanged>>")

    def not_seen_count(self) -> int:
        """Returns the number of channel-likes that are shown in red.

        A <<NotSeenCountChanged>> event is generated when the value may
        have changed.
        """
        result = 0
        for view in self.views_by_id.values():
            if isinstance(view, (ServerView, PMView)):
                tags = self.view_selector.item(view.view_id, "tags")
                if "new_message" in tags:
                    result += 1
        return result

    def get_current_config(self) -> config.Config:
        return {
            "servers": [
                server_view.get_current_config()
                for server_view in self.get_server_views()
            ]
        }<|MERGE_RESOLUTION|>--- conflicted
+++ resolved
@@ -7,12 +7,8 @@
 import tkinter
 import traceback
 from tkinter import ttk
-<<<<<<< HEAD
-from typing import Callable, Any
+from typing import Any
 from pathlib import Path
-=======
-from typing import Any
->>>>>>> 86d458f8
 
 from irc_client import config, commands
 from irc_client.views import View, ServerView, ChannelView, PMView
@@ -100,21 +96,11 @@
 
 
 class IrcWidget(ttk.PanedWindow):
-<<<<<<< HEAD
-    def __init__(
-        self,
-        master: tkinter.Misc,
-        file_config: config.Config,
+    def __init__(self, master: tkinter.Misc, file_config: config.Config,
         log_dir: Path,
-        on_quit: Callable[[], object] | None = None,
-    ):
+):
         super().__init__(master, orient="horizontal")
         self.log_dir = log_dir
-        self._on_quit = on_quit
-=======
-    def __init__(self, master: tkinter.Misc, file_config: config.Config):
-        super().__init__(master, orient="horizontal")
->>>>>>> 86d458f8
 
         images_dir = Path(__file__).absolute().parent / "images"
         self.channel_image = tkinter.PhotoImage(
@@ -328,16 +314,6 @@
         del self.views_by_id[view.view_id]
 
     def remove_server(self, server_view: ServerView) -> None:
-<<<<<<< HEAD
-        for subview in server_view.get_subviews(include_server=True):
-            subview.stop_logging()
-            subview.destroy_widgets()
-
-        del self.views_by_id[server_view.view_id]
-        self.view_selector.delete(server_view.view_id)
-        if not self.view_selector.get_children(""):
-            (self._on_quit or self.destroy)()
-=======
         for subview in server_view.get_subviews():
             assert isinstance(subview, (ChannelView, PMView))
             self.remove_view(subview)
@@ -347,7 +323,8 @@
         else:
             self._select_another_view(server_view)
             self.view_selector.delete(server_view.view_id)
->>>>>>> 86d458f8
+            server_view.destroy_widgets()
+            del self.views_by_id[server_view.view_id]
 
     def _view_selector_right_click(
         self, event: tkinter.Event[tkinter.ttk.Treeview]
