# based on a thing that myst wrote for me
# thanks myst :)   https://github.com/PurpleMyst/
import collections
import enum
import logging
import queue
import ssl
import re
import socket
import threading
from base64 import b64encode

log = logging.getLogger(__name__)


_Message = collections.namedtuple(
    "_Message", ["sender", "sender_is_server", "command", "args"]
)

# from rfc1459
<<<<<<< HEAD
_RPL_ENDOFMOTD = '376'
_RPL_NAMREPLY = '353'
_RPL_ENDOFNAMES = '366'
_RPL_LOGGEDIN = '900'
=======
_RPL_ENDOFMOTD = "376"
_RPL_NAMREPLY = "353"
_RPL_ENDOFNAMES = "366"
>>>>>>> 51c0ffa1

# https://tools.ietf.org/html/rfc2812#section-2.3.1
# unlike in the rfc, nicks are limited to 16 characters at least on freenode
# 15 is 16-1 where 1 is the first character
_special = re.escape(r"[]\`_^{|}")
NICK_REGEX = r"[A-Za-z%s][A-Za-z0-9-%s]{0,15}" % (_special, _special)

# https://tools.ietf.org/html/rfc2812#section-1.3
# at least freenode and spotchat disallow a channel named #
#    <siren.de.SpotChat.org> | toottootttt # Channel # is forbidden: Bad
#                              Channel Name, exposes client bugs
CHANNEL_REGEX = r"[&#+!][^ \x07,]{1,49}"


# The comments represent the parameters that the events come with.
# Notes:
#    [1] IrcCore.nick is updated before this event is generated.
#    [2] reason can be None.
#    [3] If you want to handle these, add the code to this file, not so that
#        this creates unknown_messages that are parsed elsewhere.
#        Currently AT LEAST these things cause unknown messages:
#            * KICK
#            * MODE (ban, op, voice etc)
#            * INVITE
IrcEvent = enum.Enum(
    "IrcEvent",
    [
        "self_joined",  # (channel, nicklist)
        "self_changed_nick",  # (old_nick, new_nick)  [1]
        "self_parted",  # (channel)
        "self_quit",  # ()
        "user_joined",  # (nick, channel)
        "user_changed_nick",  # (old_nick, new_nick)
        "user_parted",  # (sender_nick, channel, reason)  [2]
        "user_quit",  # (sender_nick, reason)           [2]
        "sent_privmsg",  # (recipient, text)
        "received_privmsg",  # (sender, recipient, text)
        "server_message",  # (sender_server, command, args)
        "unknown_message",  # (sender_nick, command, args)  [3]
    ],
)

_IrcInternalEvent = enum.Enum(
    "_IrcInternalEvent",
    [
        "got_message",
        "should_join",
        "should_part",
        "should_quit",
        "should_send_privmsg",
        "should_change_nick",
    ],
)


class IrcCore:

    # each channel in autojoin will be joined after connecting
    def __init__(self, host, port, nick, username, realname, *, password=None, autojoin=()):
        self.host = host
        self.port = port
        self.nick = nick  # may be changed, see change_nick() below
        self.username = username
        self.realname = realname
        self._password = password
        self._autojoin = autojoin
        self._running = True

        self._sock = None  # see connect()
        self._linebuffer = collections.deque()

        self._internal_queue = queue.Queue()
        self.event_queue = queue.Queue()

        # TODO: is automagic RPL_NAMREPLY in an rfc??
        # TODO: what do the rfc's say about huge NAMES replies with more nicks
        #       than maximum reply length?
        #
        # servers seem to send RPL_NAMREPLY followed by RPL_ENDOFNAMES when a
        # client connects
        # the replies are collected here before emitting a self_joined event
        self._names_replys = {}  # {channel: [nick1, nick2, ...]}

    def _send(self, *parts):
        data = " ".join(parts).encode("utf-8") + b"\r\n"
        self._sock.sendall(data)

    def _send_in_chunks(self, cmd, data, chunk_length):
        while data:
            if len(data) < chunk_length:
                self._send(cmd, data)
                return False
            elif len(data) == chunk_length:
                self._send(cmd, data)
                return True
            else:  # len(data) > chunk_length
                chunk, data = data[:chunk_length], data[chunk_length:]
                self._send(cmd, chunk)

    def _recv_line(self):
        if not self._linebuffer:
            data = bytearray()

            # this accepts both \r\n and \n because b'blah blah\r\n' ends
            # with b'\n'
            while not data.endswith(b"\n"):
                chunk = self._sock.recv(4096)
                if chunk:
                    data += chunk
                else:
                    raise RuntimeError("Server closed the connection!")

            lines = data.decode("utf-8", errors="replace").splitlines()
            self._linebuffer.extend(lines)

        return self._linebuffer.popleft()

    def _add_messages_to_internal_queue(self):
        # We need to have this function because it would be very complicated to
        # wait on two different queues, one for requests to send stuff and one
        # received messages.
        try:
            while self._running:
                line = self._recv_line()
                if not line:
                    # "Empty messages are silently ignored"
                    # https://tools.ietf.org/html/rfc2812#section-2.3.1
                    continue
                if line.startswith("PING"):
                    self._send(line.replace("PING", "PONG", 1))
                    continue
                self._internal_queue.put(
                    (_IrcInternalEvent.got_message, self._split_line(line))
                )
        finally:
            self._sock.close()
            self._sock = None

    @staticmethod
    def _split_line(line):
        if line.startswith(":"):
            sender, command, *args = line.split(" ")
            sender = sender[1:]
            if "!" in sender:
                # use user_and_host.split('@', 1) to separate user and host
                # TODO: include more stuff about the user than the nick?
                sender, user_and_host = sender.split("!", 1)
                sender_is_server = False
            else:
                # leave sender as is
                sender_is_server = True
        else:
            sender_is_server = True  # TODO: when does this code run?
            sender = None
            command, *args = line.split(" ")
        for n, arg in enumerate(args):
            if arg.startswith(":"):
                temp = args[:n]
                temp.append(" ".join(args[n:])[1:])
                args = temp
                break
        return _Message(sender, sender_is_server, command, args)

    def _mainloop(self):
        while self._running:
            event, *args = self._internal_queue.get()
            log.debug("got an internal %r event", event)

            if event == _IrcInternalEvent.got_message:
                [msg] = args
                if msg.command == "PRIVMSG":
                    recipient, text = msg.args
                    self.event_queue.put(
                        (IrcEvent.received_privmsg, msg.sender, recipient, text)
                    )

                elif msg.command == "JOIN":
                    [channel] = msg.args
                    if msg.sender == self.nick:
                        # there are plenty of comments in other
                        # _names_replys code
                        self._names_replys[channel] = []
                    else:
                        self.event_queue.put(
                            (IrcEvent.user_joined, msg.sender, channel)
                        )

                elif msg.command == "PART":
                    channel = msg.args[0]
                    reason = msg.args[1] if len(msg.args) >= 2 else None
                    if msg.sender == self.nick:
                        self.event_queue.put((IrcEvent.self_parted, channel))
                    else:
                        self.event_queue.put(
                            (IrcEvent.user_parted, msg.sender, channel, reason)
                        )

                elif msg.command == "NICK":
                    old = msg.sender
                    [new] = msg.args
                    if old == self.nick:
                        self.nick = new
                        self.event_queue.put((IrcEvent.self_changed_nick, old, new))
                    else:
                        self.event_queue.put((IrcEvent.user_changed_nick, old, new))

                elif msg.command == "QUIT":
                    reason = msg.args[0] if msg.args else None
                    if msg.sender == self.nick:
                        self.event_queue.put((IrcEvent.self_quit,))
                        self._running = False
                    else:
                        self.event_queue.put((IrcEvent.user_quit, msg.sender, reason))

                elif msg.sender_is_server:
                    if msg.command == "CAP":
                        subcommand = msg.args[1]

                        if subcommand == "ACK":
                            acknowledged = set(msg.args[-1].split())

                            if "sasl" in acknowledged:
                                print("SASL was acknowleged.")
                                self._send("AUTHENTICATE", "PLAIN")
                        elif subcommand == "NAK":
                            rejected = set(msg.args[-1].split())
                            if "sasl" in rejected:
                                print("SASL was rejected.")
                                raise ValueError("The server does not support SASL.")
                        print("Responded to CAP", subcommand)

                    elif msg.command == "AUTHENTICATE":
                        query = f"\0{self.username}\0{self._password}"
                        b64_query = b64encode(query.encode("utf-8")).decode("utf-8")
                        self._send_in_chunks("AUTHENTICATE", b64_query, chunk_length=400)
                        print("Responded to AUTHENTICATE")

                    elif msg.command == _RPL_LOGGEDIN:
                        print("Logged in")
                        self._send("CAP", "END")

                    elif msg.command == _RPL_NAMREPLY:
                        # TODO: wtf are the first 2 args?
                        # rfc1459 doesn't mention them, but freenode
                        # gives 4-element msg.args lists
                        channel, names = msg.args[-2:]

                        # TODO: don't ignore @ and + prefixes
                        self._names_replys[channel].extend(
                            name.lstrip("@+") for name in names.split()
                        )

                    elif msg.command == _RPL_ENDOFNAMES:
                        # joining a channel finished
                        channel, human_readable_message = msg.args[-2:]
                        nicks = self._names_replys.pop(channel)
                        self.event_queue.put((IrcEvent.self_joined, channel, nicks))

                    else:
                        # TODO: there must be a better way than relying on MOTD
                        if msg.command == _RPL_ENDOFMOTD:
                            for channel in self._autojoin:
                                self.join_channel(channel)

                        self.event_queue.put(
                            (IrcEvent.server_message, msg.sender, msg.command, msg.args)
                        )

                else:
                    self.event_queue.put(
                        (IrcEvent.unknown_message, msg.sender, msg.command, msg.args)
                    )

            elif event == _IrcInternalEvent.should_join:
                [channel] = args
                self._send("JOIN", channel)

            elif event == _IrcInternalEvent.should_part:
                channel, reason = args
                if reason is None:
                    self._send("PART", channel)
                else:
                    # FIXME: the reason thing doesn't seem to work
                    self._send("PART", channel, ":" + reason)

            elif event == _IrcInternalEvent.should_quit:
                assert not args
                self._send("QUIT")
                self._running = False

            elif event == _IrcInternalEvent.should_send_privmsg:
                recipient, text = args
                self._send("PRIVMSG", recipient, ":" + text)
                self.event_queue.put((IrcEvent.sent_privmsg, recipient, text))

            elif event == _IrcInternalEvent.should_change_nick:
                [new_nick] = args
                self._send("NICK", new_nick)

            else:
                raise RuntimeError("Unrecognized internal event!")

            self._internal_queue.task_done()

        self.event_queue.put((IrcEvent.self_quit,))

    # if an exception occurs while connecting, it's raised right away
    # run this in a thread if you don't want blocking
    # this starts the main loop
    # if this fails, you can call this again to try again
    def connect(self):
        print("connecting")
        assert self._sock is None

        try:
            self._sock = ssl.wrap_socket(socket.socket())
            print("SSLSocket created")
            self._sock.connect((self.host, self.port))
            print("sock connected")

            if self._password is not None:
                self._send("CAP", "REQ", "sasl")

            # TODO: what if nick or user are in use? use alternatives?
            self._send("NICK", self.nick)
            self._send("USER", self.username, "0", "*", ":" + self.realname)
            print("nick,user sent")
        except OSError as e:
            print("connect failed", e)
            # _add_messages_to_internal_queue() knows how to close the
            # socket, but we didn't get to actually run it
            if self._sock is not None:
                self._sock.close()
            self._sock = None
            raise e

        # it didn't fail
        threading.Thread(target=self._add_messages_to_internal_queue).start()
        threading.Thread(target=self._mainloop).start()

    def join_channel(self, channel):
        self._internal_queue.put((_IrcInternalEvent.should_join, channel))

    def part_channel(self, channel, reason=None):
        self._internal_queue.put((_IrcInternalEvent.should_part, channel, reason))

    def send_privmsg(self, nick_or_channel, text):
        self._internal_queue.put(
            (_IrcInternalEvent.should_send_privmsg, nick_or_channel, text)
        )

    # this doesn't change self.nick right away, but .nick is updated
    # when the nick name has actually changed
    # emits a self_changed_nick event on success
    def change_nick(self, new_nick):
        self._internal_queue.put((_IrcInternalEvent.should_change_nick, new_nick))

    # part all channels before calling this
    def quit(self):
        self._internal_queue.put((_IrcInternalEvent.should_quit,))


# if __name__ == '__main__':
#    core = IrcCore('chat.freenode.net', 6667, 'testieeeeeeeeeee')
#    core.connect()
#    while True:
#        event = core.event_queue.get()
#        print(event)
#        if event[0] == IrcEvent.self_quit:
#            break
#        if event[0] == IrcEvent.received_privmsg and event[-1] == 'asd':
#            core.part_channel('##testingggggg', 'bye')
#            core.quit()
#        if event[0] == IrcEvent.server_message:
#            server, command, args = event[1:]
#            if command == _RPL_ENDOFMOTD:
#                core.join_channel('##testingggggg')<|MERGE_RESOLUTION|>--- conflicted
+++ resolved
@@ -18,16 +18,10 @@
 )
 
 # from rfc1459
-<<<<<<< HEAD
 _RPL_ENDOFMOTD = '376'
 _RPL_NAMREPLY = '353'
 _RPL_ENDOFNAMES = '366'
 _RPL_LOGGEDIN = '900'
-=======
-_RPL_ENDOFMOTD = "376"
-_RPL_NAMREPLY = "353"
-_RPL_ENDOFNAMES = "366"
->>>>>>> 51c0ffa1
 
 # https://tools.ietf.org/html/rfc2812#section-2.3.1
 # unlike in the rfc, nicks are limited to 16 characters at least on freenode
